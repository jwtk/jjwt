--- conflicted
+++ resolved
@@ -44,9 +44,6 @@
         MODULE = module;
     }
 
-<<<<<<< HEAD
-    static final ObjectMapper DEFAULT_OBJECT_MAPPER = new ObjectMapper().registerModule(MODULE).registerModule(new JavaTimeModule());
-=======
     static final ObjectMapper DEFAULT_OBJECT_MAPPER = newObjectMapper();
 
     /**
@@ -64,10 +61,10 @@
     static ObjectMapper newObjectMapper() {
         return new ObjectMapper()
                 .registerModule(MODULE)
+                .registerModule(new JavaTimeModule())
                 .configure(JsonParser.Feature.STRICT_DUPLICATE_DETECTION, true) // https://github.com/jwtk/jjwt/issues/877
                 .configure(DeserializationFeature.FAIL_ON_UNKNOWN_PROPERTIES, false); // https://github.com/jwtk/jjwt/issues/893
     }
->>>>>>> 26948610
 
     protected final ObjectMapper objectMapper;
 
