--- conflicted
+++ resolved
@@ -19,11 +19,7 @@
 
     <groupId>io.jsonwebtoken</groupId>
     <artifactId>jjwt-root</artifactId>
-<<<<<<< HEAD
     <version>1.0.0-SNAPSHOT</version>
-=======
-    <version>0.12.6-SNAPSHOT</version>
->>>>>>> 26948610
     <name>JJWT</name>
     <description>JSON Web Token support for the JVM and Android</description>
     <packaging>pom</packaging>
