<?xml version="1.0" encoding="UTF-8"?>
<!--
  ~ Copyright (C) 2014-2023 jsonwebtoken.io
  ~
  ~ Licensed under the Apache License, Version 2.0 (the "License");
  ~ you may not use this file except in compliance with the License.
  ~ You may obtain a copy of the License at
  ~
  ~     http://www.apache.org/licenses/LICENSE-2.0
  ~
  ~ Unless required by applicable law or agreed to in writing, software
  ~ distributed under the License is distributed on an "AS IS" BASIS,
  ~ WITHOUT WARRANTIES OR CONDITIONS OF ANY KIND, either express or implied.
  ~ See the License for the specific language governing permissions and
  ~ limitations under the License.
  -->
<project xmlns="http://maven.apache.org/POM/4.0.0" xmlns:xsi="http://www.w3.org/2001/XMLSchema-instance" xsi:schemaLocation="http://maven.apache.org/POM/4.0.0 http://maven.apache.org/xsd/maven-4.0.0.xsd">
    <modelVersion>4.0.0</modelVersion>

    <groupId>io.jsonwebtoken</groupId>
    <artifactId>jjwt-root</artifactId>
<<<<<<< HEAD
    <version>1.0.0-SNAPSHOT</version>
=======
    <version>0.12.7-SNAPSHOT</version>
>>>>>>> 5812f63a
    <name>JJWT</name>
    <description>JSON Web Token support for the JVM and Android</description>
    <packaging>pom</packaging>
    <url>https://github.com/jwtk/jjwt</url>

    <organization>
        <name>jsonwebtoken.io</name>
        <url>https://github.com/jwtk/jjwt</url>
    </organization>
    <inceptionYear>2014</inceptionYear>

    <licenses>
        <license>
            <name>Apache License, Version 2.0</name>
            <url>https://www.apache.org/licenses/LICENSE-2.0</url>
            <distribution>repo</distribution>
        </license>
    </licenses>

    <developers>
        <developer>
            <name>Les Hazlewood</name>
            <email>121180+lhazlewood@users.noreply.github.com</email>
            <organization>JJWT</organization>
            <organizationUrl>https://github.com/jwtk/jjwt</organizationUrl>
        </developer>
    </developers>

    <scm>
        <connection>scm:git:https://github.com/jwtk/jjwt.git</connection>
        <developerConnection>scm:git:https://github.com/jwtk/jjwt.git</developerConnection>
        <url>https://github.com/jwtk/jjwt.git</url>
        <tag>HEAD</tag>
    </scm>
    <issueManagement>
        <system>GitHub Issues</system>
        <url>https://github.com/jwtk/jjwt/issues</url>
    </issueManagement>
    <ciManagement>
        <system>TravisCI</system>
        <url>https://travis-ci.org/jwtk/jjwt</url>
    </ciManagement>
    <distributionManagement>
        <snapshotRepository>
            <id>ossrh</id>
            <url>https://oss.sonatype.org/content/repositories/snapshots</url>
        </snapshotRepository>
        <repository>
            <id>ossrh</id>
            <url>https://oss.sonatype.org/service/local/staging/deploy/maven2/</url>
        </repository>
    </distributionManagement>

    <repositories>
        <repository>
            <id>ossrh</id>
            <name>OSSRH Snapshots</name>
            <url>https://oss.sonatype.org/content/repositories/snapshots</url>
            <releases>
                <enabled>false</enabled>
            </releases>
            <snapshots>
                <enabled>true</enabled>
            </snapshots>
        </repository>
    </repositories>

    <properties>

        <project.build.sourceEncoding>UTF-8</project.build.sourceEncoding>
        <arguments />

        <jjwt.root>${basedir}</jjwt.root>
        <jjwt.previousVersion>0.11.2</jjwt.previousVersion>

        <maven.jar.version>3.3.0</maven.jar.version>
        <maven.compiler.version>3.11.0</maven.compiler.version>
        <maven.javadoc.version>3.1.1</maven.javadoc.version> <!-- max version allowed for JDK 7 builds -->
        <maven.source.version>3.2.1</maven.source.version>
        <maven.resources.version>3.1.0</maven.resources.version>
        <maven.gpg.version>1.6</maven.gpg.version> <!-- max version allowed for JDK 7 builds -->
        <maven.japicmp.version>0.13.1</maven.japicmp.version> <!-- max version allowed for JDK 7 builds -->
        <gmavenplus.version>1.6.1</gmavenplus.version> <!-- higher version used in jdk8AndLater profile below -->
        <maven.license.version>4.2.rc3</maven.license.version>
        <maven.license.skipExistingHeaders>true</maven.license.skipExistingHeaders>

        <jdk.version>8</jdk.version>
        <buildNumber>${user.name}-${maven.build.timestamp}</buildNumber>

        <jackson.version>2.12.7.1</jackson.version>
        <jackson.jsr310.version>2.12.7</jackson.jsr310.version>
        <orgjson.version>20231013</orgjson.version>
        <gson.version>2.9.0</gson.version>

        <maven.javadoc.additionalOptions />

        <!-- Optional Runtime Dependencies: -->
        <bouncycastle.version>1.78</bouncycastle.version>
        <bcprov.artifactId>bcprov-jdk18on</bcprov.artifactId>
        <bcpkix.artifactId>bcpkix-jdk18on</bcpkix.artifactId>

        <!-- Test Dependencies: Only required for testing when building.  Not required by users at runtime: -->
        <groovy.version>2.5.16</groovy.version> <!-- higher version used in jdk8AndLater profile below -->
        <easymock.version>3.6</easymock.version> <!-- higher version used in jdk8AndLater profile below -->
        <junit.version>4.12</junit.version>
        <powermock.version>2.0.0-beta.5</powermock.version> <!-- higher version used in jdk8AndLater profile below -->
        <failsafe.plugin.version>3.0.0-M5</failsafe.plugin.version>
        <surefire.plugin.version>3.0.0-M5</surefire.plugin.version>
        <clover.version>4.3.1</clover.version> <!-- max version allowed for JDK 7 builds -->
        <clover.db>${jjwt.root}/target/clover/clover.db</clover.db>
        <surefire.argLine />
        <test.addOpens>
            --add-opens java.base/java.lang=ALL-UNNAMED, <!-- Needed by EasyMock/cglib -->
            --add-opens java.desktop/java.beans=ALL-UNNAMED, <!-- Needed by EasyMock/cglib -->
            --add-opens java.base/java.lang.ref=ALL-UNNAMED, <!-- Needed by PowerMock -->
            <!-- needed by KeysImplTest.testKeyPairFor, KeysTest.testDeprecatedKeyPairFor, and
                 KeysTest.testKeyPairBuilder: -->
            --add-opens java.base/sun.security.util=ALL-UNNAMED
        </test.addOpens>

    </properties>

    <modules>
        <module>api</module>
        <module>impl</module>
        <module>extensions</module>
        <module>tdjar</module>
    </modules>

    <dependencyManagement>
        <dependencies>
            <dependency>
                <groupId>io.jsonwebtoken</groupId>
                <artifactId>jjwt-api</artifactId>
                <version>${project.version}</version>
            </dependency>
            <dependency>
                <groupId>io.jsonwebtoken</groupId>
                <artifactId>jjwt-impl</artifactId>
                <version>${project.version}</version>
            </dependency>
            <dependency>
                <groupId>io.jsonwebtoken</groupId>
                <artifactId>jjwt-jackson</artifactId>
                <version>${project.version}</version>
            </dependency>
            <dependency>
                <groupId>io.jsonwebtoken</groupId>
                <artifactId>jjwt-orgjson</artifactId>
                <version>${project.version}</version>
            </dependency>
            <dependency>
                <groupId>io.jsonwebtoken</groupId>
                <artifactId>jjwt-gson</artifactId>
                <version>${project.version}</version>
            </dependency>
            <dependency>
                <groupId>com.fasterxml.jackson.core</groupId>
                <artifactId>jackson-databind</artifactId>
                <version>${jackson.version}</version>
            </dependency>
            <dependency>
                <groupId>com.fasterxml.jackson.datatype</groupId>
                <artifactId>jackson-datatype-jsr310</artifactId>
                <version>${jackson.jsr310.version}</version>
            </dependency>
            <dependency>
                <groupId>org.json</groupId>
                <artifactId>json</artifactId>
                <version>${orgjson.version}</version>
            </dependency>
            <dependency>
                <groupId>com.google.code.gson</groupId>
                <artifactId>gson</artifactId>
                <version>${gson.version}</version>
            </dependency>

            <!-- Used only during testing for PS256, PS384 and PS512 since JDK <= 10 doesn't support them: -->
            <dependency>
                <groupId>org.bouncycastle</groupId>
                <artifactId>${bcprov.artifactId}</artifactId>
                <version>${bouncycastle.version}</version>
                <scope>test</scope>
            </dependency>
            <dependency>
                <groupId>org.bouncycastle</groupId>
                <artifactId>${bcpkix.artifactId}</artifactId>
                <version>${bouncycastle.version}</version>
                <scope>test</scope>
            </dependency>
        </dependencies>
    </dependencyManagement>

    <dependencies>
        <!-- Test Dependencies: Only required for testing when building.  Not required by users at runtime: -->
        <dependency>
            <groupId>org.codehaus.groovy</groupId>
            <artifactId>groovy</artifactId>
            <version>${groovy.version}</version>
            <scope>test</scope>
        </dependency>
        <dependency>
            <groupId>org.easymock</groupId>
            <artifactId>easymock</artifactId>
            <version>${easymock.version}</version>
            <scope>test</scope>
        </dependency>
        <dependency>
            <groupId>org.powermock</groupId>
            <artifactId>powermock-module-junit4</artifactId>
            <version>${powermock.version}</version>
            <scope>test</scope>
        </dependency>
        <dependency>
            <groupId>org.powermock</groupId>
            <artifactId>powermock-api-easymock</artifactId>
            <version>${powermock.version}</version>
            <scope>test</scope>
        </dependency>
        <dependency>
            <groupId>org.powermock</groupId>
            <artifactId>powermock-core</artifactId>
            <version>${powermock.version}</version>
            <scope>test</scope>
        </dependency>
        <dependency>
            <groupId>junit</groupId>
            <artifactId>junit</artifactId>
            <version>4.13.1</version>
            <scope>test</scope>
        </dependency>
    </dependencies>

    <build>
        <pluginManagement>
            <plugins>
                <plugin>
                    <groupId>org.apache.maven.plugins</groupId>
                    <artifactId>maven-release-plugin</artifactId>
                    <version>2.5.3</version>
                    <dependencies>
                        <dependency>
                            <groupId>org.apache.maven.scm</groupId>
                            <artifactId>maven-scm-provider-gitexe</artifactId>
                            <version>1.9.5</version>
                        </dependency>
                    </dependencies>
                    <configuration>
                        <mavenExecutorId>forked-path</mavenExecutorId>
                        <releaseProfiles>ossrh</releaseProfiles>
                        <autoVersionSubmodules>true</autoVersionSubmodules>
                    </configuration>
                </plugin>
                <plugin>
                    <groupId>org.openclover</groupId>
                    <artifactId>clover-maven-plugin</artifactId>
                    <version>${clover.version}</version>
                    <configuration>
                        <cloverDatabase>${clover.db}</cloverDatabase>
                        <!--
                        cloverDatabase>${user.home}/.clover/${project.groupId}/jjwt/clover.db</cloverDatabase>
                        <snapshot>${user.home}/.clover/${project.groupId}/jjwt/clover.snapshot</snapshot>
                        <historyDir>${user.home}/.clover/${project.groupId}/jjwt</historyDir> -->
                        <excludes>
                            <exclude>io/jsonwebtoken/lang/*</exclude>
                            <exclude>io/jsonwebtoken/all/JavaReadmeTest.java</exclude>
                            <!-- Imported from commons-codec 585497f09b026f6602daf986723a554e051bdfe6, don't
                            need full coverage: -->
                            <exclude>io/jsonwebtoken/impl/io/CodecPolicy.java</exclude>
                            <exclude>io/jsonwebtoken/impl/io/BaseNCodec.java</exclude>
                            <exclude>io/jsonwebtoken/impl/io/Base64Codec.java</exclude>
                            <exclude>io/jsonwebtoken/impl/io/BaseNCodecOutputStream.java</exclude>
                            <exclude>io/jsonwebtoken/impl/io/BaseNCodecInputStream.java</exclude>
                            <exclude>io/jsonwebtoken/impl/io/Base64OutputStream.java</exclude>
                            <exclude>io/jsonwebtoken/impl/io/Base64InputStream.java</exclude>
                            <exclude>io/jsonwebtoken/impl/io/FilteredInputStream.java</exclude>
                            <exclude>io/jsonwebtoken/impl/io/FilteredOutputStream.java</exclude>
                            <exclude>io/jsonwebtoken/impl/io/CharSequenceReader.java</exclude>
                            <exclude>io/jsonwebtoken/impl/lang/AddOpens.java</exclude>
                        </excludes>
                        <methodPercentage>100.000000%</methodPercentage>
                        <statementPercentage>100.000000%</statementPercentage>
                        <conditionalPercentage>100.000000%</conditionalPercentage>
                        <targetPercentage>100.000000%</targetPercentage>
                    </configuration>
                </plugin>
                <plugin>
                    <groupId>com.mycila</groupId>
                    <artifactId>license-maven-plugin</artifactId>
                    <version>${maven.license.version}</version>
                    <configuration>
                        <skipExistingHeaders>${maven.license.skipExistingHeaders}</skipExistingHeaders>
                        <mapping>
                            <toml>SCRIPT_STYLE</toml> <!-- yaml -->
                            <pem>SCRIPT_STYLE</pem> <!-- any will do -->
                        </mapping>
                        <licenseSets>
                            <licenseSet>
                                <header>${jjwt.root}/src/license/header.txt</header>
                                <excludes>
                                    <exclude>**/license/header.txt</exclude>
                                    <exclude>**/*.test.orgjson</exclude>
                                    <exclude>**/*.test.gson</exclude>
                                    <exclude>**/*.test.override</exclude>
                                    <exclude>**/*.bnd</exclude>
                                    <exclude>LICENSE</exclude>
                                    <exclude>**/mvnw</exclude>
                                    <exclude>**/lombok.config</exclude>
                                    <exclude>.gitattributes</exclude>
                                    <exclude>**/genkeys</exclude>
                                    <exclude>**/softhsm</exclude>
                                    <exclude>**.adoc</exclude>
                                </excludes>
                            </licenseSet>
                        </licenseSets>
                    </configuration>
                    <dependencies>
                        <dependency>
                            <groupId>com.mycila</groupId>
                            <artifactId>license-maven-plugin-git</artifactId>
                            <version>${maven.license.version}</version>
                        </dependency>
                    </dependencies>
                    <executions>
                        <execution>
                            <goals>
                                <goal>check</goal>
                            </goals>
                        </execution>
                    </executions>
                </plugin>
                <plugin>
                    <groupId>org.apache.maven.plugins</groupId>
                    <artifactId>maven-javadoc-plugin</artifactId>
                    <version>${maven.javadoc.version}</version>
                    <executions>
                        <execution>
                            <id>attach-javadocs</id>
                            <goals>
                                <goal>jar</goal>
                            </goals>
                        </execution>
                    </executions>
                    <configuration>
                        <source>${jdk.version}</source>
                        <failOnError>true</failOnError>
                        <failOnWarnings>false</failOnWarnings>
                        <additionalOptions>${maven.javadoc.additionalOptions}</additionalOptions>
                    </configuration>
                    <dependencies>
                        <!-- Workaround for Java 9 -->
                        <dependency>
                            <groupId>commons-lang</groupId>
                            <artifactId>commons-lang</artifactId>
                            <version>2.6</version>
                        </dependency>
                    </dependencies>
                </plugin>
                <plugin>
                    <groupId>org.apache.maven.plugins</groupId>
                    <artifactId>maven-jar-plugin</artifactId>
                    <version>${maven.jar.version}</version>
                    <configuration>
                        <archive>
                            <manifest>
                                <addDefaultSpecificationEntries>true</addDefaultSpecificationEntries>
                                <addDefaultImplementationEntries>true</addDefaultImplementationEntries>
                            </manifest>
                            <manifestFile>${project.build.outputDirectory}/META-INF/MANIFEST.MF</manifestFile>
                        </archive>
                    </configuration>
                </plugin>
                <plugin>
                    <groupId>org.apache.maven.plugins</groupId>
                    <artifactId>maven-source-plugin</artifactId>
                    <version>${maven.source.version}</version>
                    <executions>
                        <execution>
                            <id>attach-sources</id>
                            <goals>
                                <goal>jar-no-fork</goal>
                            </goals>
                        </execution>
                    </executions>
                </plugin>
                <plugin>
                    <groupId>org.apache.maven.plugins</groupId>
                    <artifactId>maven-resources-plugin</artifactId>
                    <version>${maven.resources.version}</version>
                </plugin>
                <plugin>
                    <groupId>org.apache.maven.plugins</groupId>
                    <artifactId>maven-gpg-plugin</artifactId>
                    <version>${maven.gpg.version}</version>
                    <executions>
                        <execution>
                            <id>sign-artifacts</id>
                            <phase>verify</phase>
                            <goals>
                                <goal>sign</goal>
                            </goals>
                        </execution>
                    </executions>
                </plugin>
                <plugin>
                    <!-- japicmp will scan code for binary breaking changes, Open api/target/japicmp/japicmp.html
                         for a report of the changes since ${jjwt.previousVersion} -->
                    <groupId>com.github.siom79.japicmp</groupId>
                    <artifactId>japicmp-maven-plugin</artifactId>
                    <version>${maven.japicmp.version}</version>
                    <configuration>
                        <oldVersion>
                            <dependency>
                                <groupId>${project.groupId}</groupId>
                                <artifactId>${project.artifactId}</artifactId>
                                <version>${jjwt.previousVersion}</version>
                                <type>jar</type>
                            </dependency>
                        </oldVersion>
                        <parameter>
                            <onlyModified>true</onlyModified>
                            <!-- <breakBuildOnBinaryIncompatibleModifications>true</breakBuildOnBinaryIncompatibleModifications> -->
                            <!-- TODO: enable after 1.0 -->
                            <breakBuildBasedOnSemanticVersioning>true</breakBuildBasedOnSemanticVersioning>

                            <!-- All of the following can be removed after 0.11.1 is released: -->
                            <!-- <excludes>
                                <exclude>io.jsonwebtoken.Header#getAlgorithm()</exclude>
                                <exclude>io.jsonwebtoken.Header#setAlgorithm(java.lang.String)</exclude>
                                <exclude>io.jsonwebtoken.JwsHeader#getAlgorithm()</exclude>
                                <exclude>io.jsonwebtoken.JwsHeader#setAlgorithm(java.lang.String)</exclude>
                                <exclude>io.jsonwebtoken.lang.Assert#notNull(java.lang.Object,java.lang.String)</exclude>
                            </excludes> -->
                        </parameter>
                    </configuration>
                    <executions>
                        <execution>
                            <id>japicmp</id>
                            <goals>
                                <goal>cmp</goal>
                            </goals>
                        </execution>
                    </executions>
                </plugin>

                <!-- The following plugin section is used in jjwt-jackson and jjwt-orgjson, to repackage (and verify)
                     binary compatibility with previous versions. In v0.11.0 the implementations changed packages to
                     avoid split package issues with Java 9+ see: https://github.com/jwtk/jjwt/issues/399 -->
                <!-- TODO: remove these deprecated packages and this config before v1.0 -->
                <plugin>
                    <groupId>org.apache.maven.plugins</groupId>
                    <artifactId>maven-shade-plugin</artifactId>
                    <version>3.2.1</version>
                    <configuration>
                        <shadedClassifierName>deprecated</shadedClassifierName>
                        <shadedArtifactAttached>true</shadedArtifactAttached>
                        <createDependencyReducedPom>false</createDependencyReducedPom>
                        <artifactSet>
                            <includes>
                                <include>${project.groupId}:${project.artifactId}</include>
                            </includes>
                        </artifactSet>
                        <transformers>
                            <transformer implementation="org.apache.maven.plugins.shade.resource.ServicesResourceTransformer" />
                        </transformers>
                    </configuration>
                    <executions>
                        <execution>
                            <phase>package</phase>
                            <goals>
                                <goal>shade</goal>
                            </goals>
                        </execution>
                    </executions>
                </plugin>
            </plugins>
        </pluginManagement>
        <plugins>
            <plugin>
                <groupId>org.apache.maven.plugins</groupId>
                <artifactId>maven-enforcer-plugin</artifactId>
                <version>1.4.1</version>
                <executions>
                    <execution>
                        <id>enforce-banned-dependencies</id>
                        <goals>
                            <goal>enforce</goal>
                        </goals>
                        <configuration>
                            <rules>
                                <bannedDependencies>
                                    <searchTransitive>true</searchTransitive>
                                    <excludes>
                                        <exclude>commons-logging</exclude>
                                    </excludes>
                                </bannedDependencies>
                            </rules>
                            <fail>true</fail>
                        </configuration>
                    </execution>
                </executions>
            </plugin>
<!--            <plugin>-->
<!--                <groupId>org.apache.maven.plugins</groupId>-->
<!--                <artifactId>maven-compiler-plugin</artifactId>-->
<!--                <version>${maven.compiler.version}</version>-->
<!--                <executions>-->
<!--                    <execution>-->
<!--                        <id>default-compile</id>-->
<!--                        <configuration>-->
<!--                            <release>9</release>-->
<!--                            &lt;!&ndash; no excludes: compile everything to ensure module-info contains right entries &ndash;&gt;-->
<!--                        </configuration>-->
<!--                    </execution>-->
<!--                    <execution>-->
<!--                        <id>base-compile</id>-->
<!--                        <goals>-->
<!--                            <goal>compile</goal>-->
<!--                        </goals>-->
<!--                        <configuration>-->
<!--                            &lt;!&ndash; recompile everything for target VM except the module-info.java &ndash;&gt;-->
<!--                            <excludes>-->
<!--                                <exclude>module-info.java</exclude>-->
<!--                            </excludes>-->
<!--                        </configuration>-->
<!--                    </execution>-->
<!--                </executions>-->
<!--                &lt;!&ndash; defaults for compile and testCompile &ndash;&gt;-->
<!--                <configuration>-->
<!--                    <release>${jdk.version}</release>-->
<!--&lt;!&ndash;                    &lt;!&ndash; Only required when Maven runtime JAVA_HOME isn't at least Java 9 and when haven't configured the maven-toolchains-plugin &ndash;&gt;&ndash;&gt;-->
<!--&lt;!&ndash;                    <jdkToolchain>&ndash;&gt;-->
<!--&lt;!&ndash;                        <version>9</version>&ndash;&gt;-->
<!--&lt;!&ndash;                    </jdkToolchain>&ndash;&gt;-->
<!--                </configuration>-->
<!--            </plugin>-->
            <plugin>
                <groupId>org.apache.maven.plugins</groupId>
                <artifactId>maven-compiler-plugin</artifactId>
                <version>${maven.compiler.version}</version>
                <configuration>
                    <source>${jdk.version}</source>
                    <target>${jdk.version}</target>
                    <encoding>${project.build.sourceEncoding}</encoding>
                </configuration>
            </plugin>
            <!-- Allow for writing tests in Groovy: -->
            <plugin>
                <groupId>org.codehaus.gmavenplus</groupId>
                <artifactId>gmavenplus-plugin</artifactId>
                <version>${gmavenplus.version}</version>
                <executions>
                    <execution>
                        <goals>
                            <goal>addSources</goal>
                            <goal>addTestSources</goal>
                            <goal>generateStubs</goal>
                            <goal>compile</goal>
                            <goal>generateTestStubs</goal>
                            <goal>compileTests</goal>
                            <goal>removeStubs</goal>
                            <goal>removeTestStubs</goal>
                        </goals>
                    </execution>
                </executions>
                <dependencies>
                    <dependency>
                        <groupId>org.codehaus.groovy</groupId>
                        <artifactId>groovy</artifactId>
                        <version>${groovy.version}</version>
                    </dependency>
                </dependencies>
            </plugin>
            <plugin>
                <groupId>org.apache.maven.plugins</groupId>
                <artifactId>maven-surefire-plugin</artifactId>
                <version>${surefire.plugin.version}</version>
                <configuration>
                    <argLine>${surefire.argLine}</argLine>
                </configuration>
            </plugin>
            <plugin>
                <groupId>org.apache.maven.plugins</groupId>
                <artifactId>maven-failsafe-plugin</artifactId>
                <version>${failsafe.plugin.version}</version>
                <configuration>
                    <includes>
                        <include>**/*IT.java</include>
                        <include>**/*IT.groovy</include>
                        <include>**/*ITCase.java</include>
                        <include>**/*ITCase.groovy</include>
                    </includes>
                    <excludes>
                        <exclude>**/*ManualIT.java</exclude>
                        <exclude>**/*ManualIT.groovy</exclude>
                    </excludes>
                </configuration>
                <executions>
                    <execution>
                        <goals>
                            <goal>integration-test</goal>
                            <goal>verify</goal>
                        </goals>
                    </execution>
                </executions>
            </plugin>
            <plugin>
                <groupId>org.openclover</groupId>
                <artifactId>clover-maven-plugin</artifactId>
            </plugin>
            <plugin>
                <groupId>org.apache.maven.plugins</groupId>
                <artifactId>maven-release-plugin</artifactId>
            </plugin>
            <plugin>
                <groupId>org.sonatype.plugins</groupId>
                <artifactId>nexus-staging-maven-plugin</artifactId>
                <version>1.6.7</version>
                <extensions>true</extensions>
                <configuration>
                    <serverId>ossrh</serverId>
                    <nexusUrl>https://oss.sonatype.org/</nexusUrl>
                    <autoReleaseAfterClose>false</autoReleaseAfterClose>
                </configuration>
            </plugin>
            <plugin>
                <groupId>org.apache.felix</groupId>
                <artifactId>maven-bundle-plugin</artifactId>
                <version>3.5.0</version>
                <executions>
                    <execution>
                        <id>bundle-manifest</id>
                        <phase>process-classes</phase>
                        <goals>
                            <goal>manifest</goal>
                        </goals>
                    </execution>
                </executions>
                <configuration>
                    <instructions>
                        <_include>-bnd.bnd</_include>
                    </instructions>
                </configuration>
            </plugin>
            <plugin>
                <groupId>org.apache.maven.plugins</groupId>
                <artifactId>maven-jar-plugin</artifactId>
            </plugin>
            <plugin>
                <groupId>io.jsonwebtoken.coveralls</groupId>
                <artifactId>coveralls-maven-plugin</artifactId>
                <version>4.4.1</version>
            </plugin>
        </plugins>
    </build>
    <profiles>
        <profile>
            <id>jdk7</id>
            <activation>
                <jdk>1.7</jdk>
            </activation>
            <properties>
                <maven.jar.version>3.2.2</maven.jar.version>
                <maven.compiler.version>3.8.1</maven.compiler.version>
                <orgjson.version>20230618</orgjson.version>
                <bcprov.artifactId>bcprov-jdk15to18</bcprov.artifactId>
                <bcpkix.artifactId>bcpkix-jdk15to18</bcpkix.artifactId>
            </properties>
        </profile>
        <profile>
            <id>jdk8AndLater</id>
            <activation>
                <jdk>[1.8,)</jdk>
            </activation>
            <properties>
                <gmavenplus.version>3.0.2</gmavenplus.version>
                <groovy.version>3.0.19</groovy.version>
                <easymock.version>4.2</easymock.version>
                <powermock.version>2.0.7</powermock.version>
                <maven.japicmp.version>0.15.6</maven.japicmp.version>
                <failsafe.plugin.version>3.1.2</failsafe.plugin.version>
                <surefire.plugin.version>3.1.2</surefire.plugin.version>
            </properties>
        </profile>
<!--        <profile>-->
<!--            <id>jdk7And8</id>-->
<!--            <activation>-->
<!--                <jdk>[1.7,9)</jdk>-->
<!--            </activation>-->
<!--            <build>-->
<!--                <plugins>-->
<!--                    <plugin>-->
<!--                        <groupId>org.apache.maven.plugins</groupId>-->
<!--                        <artifactId>maven-compiler-plugin</artifactId>-->
<!--                        <version>${maven.compiler.version}</version>-->
<!--                        <configuration>-->
<!--                            <source>${jdk.version}</source>-->
<!--                            <target>${jdk.version}</target>-->
<!--                            <release />-->
<!--                            <encoding>${project.build.sourceEncoding}</encoding>-->
<!--                            <excludes>-->
<!--                                <exclude>module-info.java</exclude>-->
<!--                            </excludes>-->
<!--                        </configuration>-->
<!--                    </plugin>-->
<!--                </plugins>-->
<!--            </build>-->
<!--        </profile>-->
        <profile>
            <!-- Added profile to address https://github.com/jwtk/jjwt/issues/364 -->
            <id>jdk9AndLater</id>
            <activation>
                <jdk>[1.9,)</jdk>
            </activation>
            <properties>
                <maven.compiler.version>3.11.0</maven.compiler.version>
                <surefire.useModulePath>false</surefire.useModulePath>
                <maven.javadoc.additionalOptions>-html5</maven.javadoc.additionalOptions>
                <surefire.argLine>${test.addOpens}, --illegal-access=debug</surefire.argLine>
            </properties>
        </profile>
        <profile>
            <id>jdk17AndLater</id>
            <activation>
                <jdk>[17,)</jdk>
            </activation>
            <properties>
                <maven.javadoc.additionalOptions>-html5</maven.javadoc.additionalOptions>
                <surefire.argLine>${test.addOpens}</surefire.argLine>
            </properties>
        </profile>
        <profile>
            <id>jdk21AndLater</id>
            <activation>
                <jdk>[21,)</jdk>
            </activation>
            <properties>
                <!-- normally this is 1.7, but as of 21, JDK 8 is the lowest source/target -->
                <jdk.version>8</jdk.version>
            </properties>
        </profile>
        <profile>
            <id>docs</id>
            <build>
                <plugins>
                    <plugin>
                        <groupId>org.apache.maven.plugins</groupId>
                        <artifactId>maven-source-plugin</artifactId>
                    </plugin>
                    <plugin>
                        <groupId>org.apache.maven.plugins</groupId>
                        <artifactId>maven-javadoc-plugin</artifactId>
                    </plugin>
                </plugins>
            </build>
        </profile>
        <profile>
            <id>ossrh</id>
            <build>
                <plugins>
                    <plugin>
                        <groupId>org.apache.maven.plugins</groupId>
                        <artifactId>maven-source-plugin</artifactId>
                    </plugin>
                    <plugin>
                        <groupId>org.apache.maven.plugins</groupId>
                        <artifactId>maven-javadoc-plugin</artifactId>
                    </plugin>
                    <plugin>
                        <groupId>org.apache.maven.plugins</groupId>
                        <artifactId>maven-gpg-plugin</artifactId>
                    </plugin>
                </plugins>
            </build>
        </profile>
    </profiles>
</project><|MERGE_RESOLUTION|>--- conflicted
+++ resolved
@@ -19,11 +19,7 @@
 
     <groupId>io.jsonwebtoken</groupId>
     <artifactId>jjwt-root</artifactId>
-<<<<<<< HEAD
-    <version>1.0.0-SNAPSHOT</version>
-=======
     <version>0.12.7-SNAPSHOT</version>
->>>>>>> 5812f63a
     <name>JJWT</name>
     <description>JSON Web Token support for the JVM and Android</description>
     <packaging>pom</packaging>
