## Release Notes

### 0.11.5

This patch release adds additional security guards against an ECDSA bug in Java SE versions 15-15.0.6, 17-17.0.2, and 18
([CVE-2022-21449](https://nvd.nist.gov/vuln/detail/CVE-2022-21449)) in addition to the guards added in the JJWT 0.11.3 
release. This patch allows JJWT users using those JVM versions to upgrade to JJWT 0.11.5, even if they are unable to 
upgrade their JVM to patched/fixed JVM version in a timely manner.  Note: if your application does not use these JVM 
versions, you are not exposed to the JVM vulnerability.

Note that the CVE is not a bug within JJWT itself - it is a bug within the above listed JVM versions, and the
JJWT 0.11.5 release adds additional precautions within JJWT in case an application team is not able to upgrade
their JVM in a timely manner.

However, even with these additional JJWT security guards, the root cause of the issue is the JVM, so it **strongly
recommended** to upgrade your JVM to version
15.0.7, 17.0.3, or 18.0.1 or later to ensure the bug does not surface elsewhere in your application code or any other
third party library in your application that may not contain similar security guards.

Issues included in this patch are listed in the [JJWT 0.11.5 milestone](https://github.com/jwtk/jjwt/milestone/26?closed=1).

#### Credits

Thank you to [Neil Madden](https://neilmadden.blog), the security researcher that first discovered the JVM
vulnerability as covered in his [Psychic Signatures in Java](https://neilmadden.blog/2022/04/19/psychic-signatures-in-java/) 
blog post.  Neil worked directly with the JJWT team to provide these additional guards, beyond what was in the JJWT 0.11.3
release, and we're grateful for his help and collaboration in reviewing our fixes and for the additional tests he
provided the JJWT team.

### 0.11.4

This patch release:

* Adds additional handling for rare JSON parsing exceptions and wraps them in a `JwtException` to allow the application to handle these conditions as JWT concerns.
<<<<<<< HEAD
* Upgrades the `jjwt-jackson` module's Jackson dependency to `2.9.10.7`.
* Adds a simplified "starter" jar that automatically pulls in `jjwt-api`, `jjwt-impl` and `jjwt-jackson`, useful when upgrading from the older `io.jsonwebtoken:jjwt:*` to the project's current flexible module structure.
=======
* Upgrades the `jjwt-jackson` module's Jackson dependency to `2.12.6.1`.
* Upgrades the `jjwt-orgjson` module's org.json:json dependency to `20220320`.
* Upgrades the `jjwt-gson` module's gson dependency to `2.9.0`.
* Upgrades the internal testing BouncyCastle version and any references in README documentation examples to `1.70`.
* Contains various documentation and typo fixes.

The patch also makes various internal project POM and build enhancements to reduce repetition and the chance for 
stale references, and overall create a cleaner build with less warnings.  It also ensures that CI testing builds
and executes on all latest OpenJDK versions from Java 7 to Java 18 (inclusive).

Issues included in this patch are listed in the [JJWT 0.11.4 milestone](https://github.com/jwtk/jjwt/milestone/25?closed=1).

### 0.11.3

This patch release adds security guards against an ECDSA bug in Java SE versions 15-15.0.6, 17-17.0.2, and 18
([CVE-2022-21449](https://nvd.nist.gov/vuln/detail/CVE-2022-21449)). Note: if your application does not use these 
JVM versions, you are not exposed to the JVM vulnerability.

Note that the CVE is not a bug within JJWT itself - it is a bug within the above listed JVM versions.  However, even 
with these additional JJWT security guards, the root cause of the issue is the JVM, so it **strongly 
recommended** to upgrade your JVM to version 15.0.7, 17.0.3, or 18.0.1 or later to ensure the bug does not surface 
elsewhere in your application code or any other third party library in your application that may not contain similar 
security guards.

Issues included in this patch are listed in the [JJWT 0.11.3 milestone](https://github.com/jwtk/jjwt/milestone/24).

#### Backwards Compatibility Warning

In addition to additional protections against 
[r or s values of zero in ECDSA signatures](https://neilmadden.blog/2022/04/19/psychic-signatures-in-java/), this 
release also disables by default legacy DER-encoded signatures that might be included in an ECDSA-signed JWT. 
(DER-encoded signatures are not supported by the JWT RFC specifications, so they are not frequently encountered.)

However, if you are using an application that needs to consume such legacy JWTs (either produced by a very 
early version of JJWT, or a different JWT library), you may re-enable DER-encoded ECDSA signatures by setting the 
`io.jsonwebtoken.impl.crypto.EllipticCurveSignatureValidator.derEncodingSupported` System property to the _exact_ 
`String` value `true`.  For example:

```java
System.setProperty("io.jsonwebtoken.impl.crypto.EllipticCurveSignatureValidator.derEncodingSupported", "true");
```

*BUT BE CAREFUL*:  **DO NOT** set this System property if your application may run on one of the vulnerable JVMs
noted above (Java SE versions 15-15.0.6, 17-17.0.2, and 18).

You may safely set this property to a `String` value of `true` on all other versions of the JVM if you need to 
support these legacy JWTs, *otherwise it is best to ignore (not set) the property entirely*.

#### Credits

Thank you to [Neil Madden](https://neilmadden.blog), the security researcher that first discovered the JVM
vulnerability as covered in his [Psychic Signatures in Java](https://neilmadden.blog/2022/04/19/psychic-signatures-in-java/) blog post.

We'd also like to thank Toshiki Sasazaki, a member of [LINE Corporation](https://linecorp.com)'s Application Security 
Team as the first person to report the concern directly to the JJWT team, as well as for working with us during testing 
leading to our conclusions and subsequent 0.11.3 patch release.
>>>>>>> aecf2c14

### 0.11.2

This patch release:

* Allows empty JWS bodies to support [RFC 8555](https://tools.ietf.org/html/rfc8555) and similar initiatives. [Pull Request 540](https://github.com/jwtk/jjwt/pull/540)
* Ensures OSGi environments can access JJWT implementation bundles (`jjwt-jackson`, `jjwt-gson`, etc) as fragments to `jjwt-api` bundle. [Pull Request 580](https://github.com/jwtk/jjwt/pull/580)
* Rejects `allowedClockSkewSeconds` values that would cause numeric overflow. [Issue 583](https://github.com/jwtk/jjwt/issues/583) 
* Upgrades Jackson dependency to version `2.9.10.4` to address all known Jackson CVE vulnerabilities. [Issue 585](https://github.com/jwtk/jjwt/issues/585)
* Updates `SecretKey` algorithm name validation to allow PKCS12 KeyStore OIDs in addition to JCA Names. [Issue 588](https://github.com/jwtk/jjwt/issues/588)
* Enabled CI builds on JDK 14. [Pull Request 590](https://github.com/jwtk/jjwt/pull/590)
* Adds missing parameters type to `Maps.add()`, which removes an unchecked type warning. [Issue 591](https://github.com/jwtk/jjwt/issues/591)
* Ensures `GsonDeserializer` always uses `UTF-8` for encoding bytes to Strings. [Pull Request 592](https://github.com/jwtk/jjwt/pull/592)

All issues and PRs are listed in the Github [JJWT 0.11.2 milestone](https://github.com/jwtk/jjwt/milestone/23?closed=1).


### 0.11.1

This patch release:

* Upgrades the `jjwt-jackson` module's Jackson dependency to `2.9.10.3`.
* Fixes an issue when using Java 9+ `Map.of` with `JacksonDeserializer` that resulted in an `NullPointerException`.
* Fixes an issue that prevented the `jjwt-gson` .jar's seralizer/deserializer implementation from being detected automatically.
* Ensures service implementations are now loaded from the context class loader, Services.class.classLoader, and the system classloader, the first classloader with a service wins, and the others are ignored. This mimics how `Classes.forName()` works, and how JJWT attempted to auto-discover various implementations in previous versions.
* Fixes a minor error in the `Claims#getIssuedAt` JavaDoc.

### 0.11.0

This minor release:

* Adds [Google's Gson](https://github.com/google/gson) as a natively supported JSON parser. Installation instructions 
  have been updated and new [JJWT Gson usage guidelines](https://github.com/jwtk/jjwt#json-gson) have been added.
* Updates the Jackson dependency version to [2.9.10](https://github.com/FasterXML/jackson/wiki/Jackson-Release-2.9#patches)
to address three security vulnerabilities in Jackson.
* A new `JwtParserBuilder` interface has been added and is the recommended way of creating an immutable and thread-safe JwtParser instance.  Mutable methods in `JwtParser` will be removed before v1.0.
    Migration to the new signatures is straightforward, for example:
    
    Previous Version:
    ```java 
     Jwts.parser()
         .requireAudience("string")
         .parse(jwtString)
    ```
    Current Version:
    ```java
    Jwts.parserBuilder()
        .requireAudience("string")
        .build()
        .parse(jwtString)
    ```
* Adds `io.jsonwebtoken.lang.Maps` utility class to make creation of maps fluent, as demonstrated next.
* Adds support for custom types when deserializing with Jackson. To use configure your parser:
    ```java
    Jwts.parserBuilder().deserializeJsonWith(
        new JacksonDeserializer(
            Maps.of("claimName", YourType.class).build() // <--
        )
    ).build()
  ```
* Moves JSON Serializer/Deserializer implementations to a different package name.
  - `io.jsonwebtoken.io.JacksonSerializer` -> `io.jsonwebtoken.jackson.io.JacksonSerializer`
  - `io.jsonwebtoken.io.JacksonDeserializer` -> `io.jsonwebtoken.jackson.io.JacksonDeserializer`
  - `io.jsonwebtoken.io.OrgJsonSerializer` -> `io.jsonwebtoken.orgjson.io.OrgJsonSerializer`
  - `io.jsonwebtoken.io.OrgJsonDeserializer` -> `io.jsonwebtoken.orgjson.io.OrgJsonDeserializer`

  A backward compatibility modules has been created using the `deprecated` classifier (`io.jsonwebtoken:jjwt-jackson:0.11.0:deprecated` and `io.jsonwebtoken:jjwt-orjson:0.11.0:deprecated`), if you are compiling against these classes directly, otherwise you will be unaffected.

#### Backwards Compatibility Warning

Due to this package move, if you are currently using one of the above four existing (pre 0.11.0) classes with `compile` scope, you must either:
  1. change your code to use the newer package classes (recommended), or 
  1. change your build/dependency configuration to use the `deprecated` dependency classifier to use the existing classes, as follows:
      
**Maven**

```xml
<dependency>
    <groupId>io.jsonwebtoken</groupId>
    <artifactId>jjwt-jackson</artifactId>
    <version>0.11.0</version>
    <classifier>deprecated</classifier>
    <scope>compile</scope>
</dependency>
```

**Gradle**

```groovy
compile 'io.jsonwebtoken:jjwt-jackson:0.11.0:deprecated'
```

**Note:** that the first option is recommended since the second option will not be available starting with the 1.0 release.

### 0.10.8

This patch release:

* Ensures that SignatureAlgorithms `PS256`, `PS384`, and `PS512` work properly on JDK 11 and later without the need
  for BouncyCastle.  Previous releases referenced a BouncyCastle-specific 
  algorithm name instead of the Java Security Standard Algorithm Name of 
  [`RSASSA-PSS`](https://docs.oracle.com/en/java/javase/11/docs/specs/security/standard-names.html#signature-algorithms).
  This release ensures the standard name is used moving forward.
  
* Fixes a backwards-compatibility [bug](https://github.com/jwtk/jjwt/issues/536) when parsing compressed JWTs 
  created from 0.10.6 or earlier using the `DEFLATE` compression algorithm.  

### 0.10.7

This patch release:
 
* Adds a new [Community section](https://github.com/jwtk/jjwt#community) in the documentation discussing asking 
  questions, using Slack and Gittr, and opening new issues and pull requests. 
* Fixes a [memory leak](https://github.com/jwtk/jjwt/issues/392) found in the DEFLATE compression 
codec implementation.
* Updates the Jackson dependency version to [2.9.9.1](https://github.com/FasterXML/jackson/wiki/Jackson-Release-2.9#patches)
to address three security vulnerabilities in Jackson:
[CVE-2019-12086](https://nvd.nist.gov/vuln/detail/CVE-2019-12086),
[CVE-2019-12384](https://nvd.nist.gov/vuln/detail/CVE-2019-12384), and
[CVE-2019-12814](https://nvd.nist.gov/vuln/detail/CVE-2019-12814).
* Fixes a [bug](https://github.com/jwtk/jjwt/issues/397) when Jackson is in the classpath but the `jjwt-jackson` .jar is not.
* Fixes various documentation and typo fixes.

### 0.10.6

This patch release updates the jackson-databind version to 2.9.8 to address a critical security vulnerability in that
library.

### 0.10.5

This patch release fixed an Android `org.json` library compatibility [issue](https://github.com/jwtk/jjwt/issues/388).

### 0.10.4

This patch release fixed an [outstanding issue](https://github.com/jwtk/jjwt/issues/381) with JCA name 
case-sensitivity that impacted Android that was not caught in the 0.10.3 release.

### 0.10.3

This is a minor patch release that fixed a key length assertion for `SignatureAlgorithm.forSigningKey` that was 
failing in Android environments.  The Android dependencies and ProGuard exclusions documentation was updated as 
well to reflect Android Studio 3.0 conventions.

### 0.10.2

This is a minor patch release that ensures the `OrgJsonSerializer` and `OrgJsonDeserializer` implementations are 
compatible with Android's older `org.json` API.  Previously JJWT used newer `org.json` APIs that are not 
available on Android.

### 0.10.1

This is a minor point release that ensures the BouncyCastle dependency is optional and not pulled in as a transitive
dependency into projects.
 
Internal implementation code (not impacting the JJWT API) and documentation was also updated to reflect that all 
Elliptic Curve algorithms are standard on the JDK and do not require Bouncy Castle.

Bouncy Castle is only needed when using PS256, PS384, and PS512 signature algorithms on < JDK 11. 
[JDK 11 and later](https://bugs.openjdk.java.net/browse/JDK-8146293) supports these algorithms natively.

### 0.10.0

This is a fairly large feature enhancement release that enables the following:

* Modular project structure resulting in pluggable JJWT dependencies ([Issue 348](https://github.com/jwtk/jjwt/issues/348))
* Auto-configuration for Jackson or JSON-Java [JSON processors](https://github.com/jwtk/jjwt#json).
* [Automatic SignatureAlgorithm selection](https://github.com/jwtk/jjwt#jws-create-key) based on specified signing Key.
* Algorithm and Key [Strength Assertions](https://github.com/jwtk/jjwt#jws-key)
* [Simplified Key generation](https://github.com/jwtk/jjwt#jws-key-create)
* Deterministic [Base64(URL) support](https://github.com/jwtk/jjwt#base64) on all JDK and Android platforms
* [Custom JSON processing](https://github.com/jwtk/jjwt#json-custom)
* Complete [documentation](https://github.com/jwtk/jjwt)
* and a bunch of other [minor fixes and enhancements](https://github.com/jwtk/jjwt/milestone/11).

**BACKWARDS-COMPATIBILITY NOTICE:**

JJWT's new modular design utilizes distinctions between compile and runtime dependencies to ensure you only depend
on the public APIs that are safe to use in your application.  All internal/private implementation classes have
been moved to a new `jjwt-impl` runtime dependency.

If you depended on any internal implementation classes in the past, you have two choices:

1. Refactor your code to use the public-only API classes and interfaces in the `jjwt-api` .jar.  Any functionality
   you might have used in the internal implementation should be available via newer cleaner interfaces and helper 
   classes in that .jar.
   
2. Specify the new `jjwt-impl` .jar not as a runtime dependency but as a compile dependency.  This would make your
   upgrade to JJWT 0.10.0 fully backwards compatible, but you do so _at your own risk_.  JJWT will make **NO** 
   semantic version compatibility guarantees in the `jjwt-impl` .jar moving forward.  Semantic versioning will be 
   very carefully adhered to in all other JJWT dependencies however.

### 0.9.1

This is a minor patch release that updates the Jackson dependency to 2.9.6 to address Jackson CVE-2017-17485.

### 0.9.0

This is a minor release that includes changes to dependencies and plugins to allow for building jjwt with Java 9.
Javadocs in a few classes were updated as well to support proper linting in both Java 8 and Java 9.

### 0.8.0

This is a minor feature enhancement, dependency version update and build update release. We switched from Jacoco to 
OpenClover as OpenClover delivers a higher quality of test metrics. As an interim measure, we introduced a new 
repository that has an updated version of the coveralls-maven-plugin which includes support for Clover reporting to
Coveralls. Once this change has been merged and released to the official coveralls-maven-plugin on maven central, 
this repository will be removed. The following dependencies were updated to the latest release version: maven 
compiler, maven enforcer, maven failsafe, maven release, maven scm provider, maven bundle, maven gpg, maven source, 
maven javadoc, jackson, bouncy castle, groovy, logback and powermock. Of significance, is the upgrade for jackson as 
a security issue was addressed in its latest release.

An `addClaims` method is added to the `JwtBuilder` interface in this release. It adds all given name/value pairs to
the JSON Claims in the payload.

Additional tests were added to improve overall test coverage.

### 0.7.0

This is a minor feature enhancement and bugfix release.  One of the bug fixes is particularly important if using
elliptic curve signatures, please see below.

#### Elliptic Curve Signature Length Bug Fix

Previous versions of JJWT safely calculated and verified Elliptic Curve signatures (no security risks), however, the
 signatures were encoded using the JVM's default ASN.1/DER format.  The JWS specification however 
requires EC signatures to be in a R + S format.  JJWT >= 0.7.0 now correctly represents newly computed EC signatures in 
this spec-compliant format.

What does this mean for you?

Signatures created from previous JJWT versions can still be verified, so your existing tokens will still be parsed 
correctly. HOWEVER, new JWTs with EC signatures created by JJWT >= 0.7.0 are now spec compliant and therefore can only 
be verified by JJWT >= 0.7.0 (or any other spec compliant library).

**This means that if you generate JWTs using Elliptic Curve Signatures after upgrading to JJWT >= 0.7.0, you _must_ 
also upgrade any applications that parse these JWTs to upgrade to JJWT >= 0.7.0 as well.**

#### Clock Skew Support

When parsing a JWT, you might find that `exp` or `nbf` claims fail because the clock on the parsing machine is not 
perfectly in sync with the clock on the machine that created the JWT.  You can now account for these differences 
(usually no more than a few minutes) when parsing using the new `setAllowedClockSkewSeconds` method on the parser.
For example:

```java
long seconds = 3 * 60; //3 minutes
Jwts.parser().setAllowedClockSkewSeconds(seconds).setSigningKey(key).parseClaimsJws(jwt);
```

This ensures that clock differences between machines can be ignored.  Two or three minutes should be more than enough; it
would be very strange if a machine's clock was more than 5 minutes difference from most atomic clocks around the world.

#### Custom Clock Support

Timestamps created during parsing can now be obtained via a custom time source via an implementation of
 the new `io.jsonwebtoken.Clock` interface.  The default implementation simply returns `new Date()` to reflect the time
  when parsing occurs, as most would expect.  However, supplying your own clock could be useful, especially during test 
  cases to guarantee deterministic behavior.

#### Android RSA Private Key Support

Previous versions of JJWT required RSA private keys to implement `java.security.interfaces.RSAPrivateKey`, but Android 
6 RSA private keys do not implement this interface.  JJWT now asserts that RSA keys are instances of both 
`java.security.interfaces.RSAKey` and `java.security.PrivateKey` which should work fine on both Android and all other
'standard' JVMs as well.

#### Library version updates

The few dependencies JWWT has (e.g. Jackson) have been updated to their latest stable versions at the time of release.

#### Issue List

For all completed issues, please see the [0.7.0 Milestone List](https://github.com/jwtk/jjwt/milestone/7?closed=1)

### 0.6.0

#### Enforce JWT Claims when Parsing

You can now enforce that JWT claims have expected values when parsing a compact JWT string.

For example, let's say that you require that the JWT you are parsing has a specific `sub` (subject) value,
otherwise you may not trust the token.  You can do that by using one of the `require` methods on the parser builder:

```java
try {
    Jwts.parser().requireSubject("jsmith").setSigningKey(key).parseClaimsJws(s);
} catch(InvalidClaimException ice) {
    // the sub field was missing or did not have a 'jsmith' value
}
```

If it is important to react to a missing vs an incorrect value, instead of catching `InvalidClaimException`, you can catch either `MissingClaimException` or `IncorrectClaimException`:

```java
try {
    Jwts.parser().requireSubject("jsmith").setSigningKey(key).parseClaimsJws(s);
} catch(MissingClaimException mce) {
    // the parsed JWT did not have the sub field
} catch(IncorrectClaimException ice) {
    // the parsed JWT had a sub field, but its value was not equal to 'jsmith'
}
```

You can also require custom fields by using the `require(fieldName, requiredFieldValue)` method - for example:

```java
try {
    Jwts.parser().require("myfield", "myRequiredValue").setSigningKey(key).parseClaimsJws(s);
} catch(InvalidClaimException ice) {
    // the 'myfield' field was missing or did not have a 'myRequiredValue' value
}
```
(or, again, you could catch either MissingClaimException or IncorrectClaimException instead)

#### Body Compression

**This feature is NOT JWT specification compliant**, *but it can be very useful when you parse your own tokens*.

If your JWT body is large and you have size restrictions (for example, if embedding a JWT in a URL and the URL must be under a certain length for legacy browsers or mail user agents), you may now compress the JWT body using a `CompressionCodec`:

```java
Jwts.builder().claim("foo", "someReallyLongDataString...")
    .compressWith(CompressionCodecs.DEFLATE) // or CompressionCodecs.GZIP
    .signWith(SignatureAlgorithm.HS256, key)
    .compact();
```

This will set a new `zip` header with the name of the compression algorithm used so that parsers can see that value and decompress accordingly.

The default parser implementation will automatically decompress DEFLATE or GZIP compressed bodies, so you don't need to set anything on the parser - it looks like normal:

```java
Jwts.parser().setSigningKey(key).parseClaimsJws(compact);
```

##### Custom Compression Algorithms

If the DEFLATE or GZIP algorithms are not sufficient for your needs, you can specify your own Compression algorithms by implementing the `CompressionCodec` interface and setting it on the parser:

```java
Jwts.builder().claim("foo", "someReallyLongDataString...")
    .compressWith(new MyCompressionCodec())
    .signWith(SignatureAlgorithm.HS256, key)
    .compact();
```

You will then need to specify a `CompressionCodecResolver` on the parser, so you can inspect the `zip` header and return your custom codec when discovered:

```java
Jwts.parser().setSigningKey(key)
    .setCompressionCodecResolver(new MyCustomCompressionCodecResolver())
    .parseClaimsJws(compact);
```

*NOTE*: Because body compression is not JWT specification compliant, you should only enable compression if both your JWT builder and parser are JJWT versions >= 0.6.0, or if you're using another library that implements the exact same functionality.  This feature is best reserved for your own use cases - where you both create and later parse the tokens.  It will likely cause problems if you compressed a token and expected a 3rd party (who doesn't use JJWT) to parse the token.

### 0.5.1

- Minor [bug](https://github.com/jwtk/jjwt/issues/31) fix [release](https://github.com/jwtk/jjwt/issues?q=milestone%3A0.5.1+is%3Aclosed) that ensures correct Base64 padding in Android runtimes.

### 0.5

- Android support! Android's built-in Base64 codec will be used if JJWT detects it is running in an Android environment.  Other than Base64, all other parts of JJWT were already Android-compliant.  Now it is fully compliant.

- Elliptic Curve signature algorithms!  `SignatureAlgorithm.ES256`, `ES384` and `ES512` are now supported.

- Super convenient key generation methods, so you don't have to worry how to do this safely:
  - `MacProvider.generateKey(); //or generateKey(SignatureAlgorithm)`
  - `RsaProvider.generateKeyPair(); //or generateKeyPair(sizeInBits)`
  - `EllipticCurveProvider.generateKeyPair(); //or generateKeyPair(SignatureAlgorithm)`

  The `generate`* methods that accept an `SignatureAlgorithm` argument know to generate a key of sufficient strength that reflects the specified algorithm strength.

Please see the full [0.5 closed issues list](https://github.com/jwtk/jjwt/issues?q=milestone%3A0.5+is%3Aclosed) for more information.

### 0.4

- [Issue 8](https://github.com/jwtk/jjwt/issues/8): Add ability to find signing key by inspecting the JWS values before verifying the signature.

This is a handy little feature.  If you need to parse a signed JWT (a JWS) and you don't know which signing key was used to sign it, you can now use the new `SigningKeyResolver` concept.

A `SigningKeyresolver` can inspect the JWS header and body (Claims or String) _before_ the JWS signature is verified. By inspecting the data, you can find the key and return it, and the parser will use the returned key to validate the signature.  For example:

```java
SigningKeyResolver resolver = new MySigningKeyResolver();

Jws<Claims> jws = Jwts.parser().setSigningKeyResolver(resolver).parseClaimsJws(compact);
```

The signature is still validated, and the JWT instance will still not be returned if the jwt string is invalid, as expected.  You just get to 'see' the JWT data for key discovery before the parser validates.  Nice.

This of course requires that you put some sort of information in the JWS when you create it so that your `SigningKeyResolver` implementation can look at it later and look up the key.  The *standard* way to do this is to use the JWS `kid` ('key id') field, for example:

```java
Jwts.builder().setHeaderParam("kid", your_signing_key_id_NOT_THE_SECRET).build();
```

You could of course set any other header parameter or claims parameter instead of setting `kid` if you want - that's just the default field reserved for signing key identification.  If you can locate the signing key based on other information in the header or claims, you don't need to set the `kid` field - just make sure your resolver implementation knows how to look up the key.

Finally, a nice `SigningKeyResolverAdapter` is provided to allow you to write quick and simple subclasses or anonymous classes instead of having to implement the `SigningKeyResolver` interface directly.  For example:

```java
Jws<Claims> jws = Jwts.parser().setSigningKeyResolver(new SigningKeyResolverAdapter() {
        @Override
        public byte[] resolveSigningKeyBytes(JwsHeader header, Claims claims) {
            //inspect the header or claims, lookup and return the signing key
            String keyId = header.getKeyId(); //or any other field that you need to inspect
            return getSigningKey(keyId); //implement me
        }})
    .parseClaimsJws(compact);
```

### 0.3

- [Issue 6](https://github.com/jwtk/jjwt/issues/6): Parsing an expired Claims JWT or JWS (as determined by the `exp` claims field) will now throw an `ExpiredJwtException`.
- [Issue 7](https://github.com/jwtk/jjwt/issues/7): Parsing a premature Claims JWT or JWS (as determined by the `nbf` claims field) will now throw a `PrematureJwtException`.

### 0.2

#### More convenient Claims building

This release adds convenience methods to the `JwtBuilder` interface so you can set claims directly on the builder without having to create a separate Claims instance/builder, reducing the amount of code you have to write.  For example, this:

```java
Claims claims = Jwts.claims().setSubject("Joe");

String compactJwt = Jwts.builder().setClaims(claims).signWith(HS256, key).compact();
```

can now be written as:

```java
String compactJwt = Jwts.builder().setSubject("Joe").signWith(HS256, key).compact();
```

A Claims instance based on the specified claims will be created and set as the JWT's payload automatically.

#### Type-safe handling for JWT and JWS with generics

The following < 0.2 code produced a JWT as expected:

```java
Jwt jwt = Jwts.parser().setSigningKey(key).parse(compact);
```

But you couldn't easily determine if the `jwt` was a `JWT` or `JWS` instance or if the body was a `Claims` instance or a plaintext `String` without resorting to a bunch of yucky `instanceof` checks.  In 0.2, we introduce the `JwtHandler` when you don't know the exact format of the compact JWT string ahead of time, and parsing convenience methods when you do.

##### JwtHandler

If you do not know the format of the compact JWT string at the time you try to parse it, you can determine what type it is after parsing by providing a `JwtHandler` instance to the `JwtParser` with the new `parse(String compactJwt, JwtHandler handler)` method.  For example:

```java
T returnVal = Jwts.parser().setSigningKey(key).parse(compact, new JwtHandler<T>() {
    @Override
    public T onPlaintextJwt(Jwt<Header, String> jwt) {
        //the JWT parsed was an unsigned plaintext JWT
        //inspect it, then return an instance of T (see returnVal above)
    }

    @Override
    public T onClaimsJwt(Jwt<Header, Claims> jwt) {
        //the JWT parsed was an unsigned Claims JWT
        //inspect it, then return an instance of T (see returnVal above)
    }

    @Override
    public T onPlaintextJws(Jws<String> jws) {
        //the JWT parsed was a signed plaintext JWS
        //inspect it, then return an instance of T (see returnVal above)
    }

    @Override
    public T onClaimsJws(Jws<Claims> jws) {
        //the JWT parsed was a signed Claims JWS
        //inspect it, then return an instance of T (see returnVal above)
    }
});
```

Of course, if you know you'll only have to parse a subset of the above, you can use the `JwtHandlerAdapter` and implement only the methods you need.  For example:

```java
T returnVal = Jwts.parser().setSigningKey(key).parse(plaintextJwt, new JwtHandlerAdapter<Jwt<Header, T>>() {
    @Override
    public T onPlaintextJws(Jws<String> jws) {
        //the JWT parsed was a signed plaintext JWS
        //inspect it, then return an instance of T (see returnVal above)
    }

    @Override
    public T onClaimsJws(Jws<Claims> jws) {
        //the JWT parsed was a signed Claims JWS
        //inspect it, then return an instance of T (see returnVal above)
    }
});
```

##### Known Type convenience parse methods

If, unlike above, you are confident of the compact string format and know which type of JWT or JWS it will produce, you can just use one of the 4 new convenience parsing methods to get exactly the type of JWT or JWS you know exists.  For example:

```java

//for a known plaintext jwt string:
Jwt<Header,String> jwt = Jwts.parser().parsePlaintextJwt(compact);

//for a known Claims JWT string:
Jwt<Header,Claims> jwt = Jwts.parser().parseClaimsJwt(compact);

//for a known signed plaintext JWT (aka a plaintext JWS):
Jws<String> jws = Jwts.parser().setSigningKey(key).parsePlaintextJws(compact);

//for a known signed Claims JWT (aka a Claims JWS):
Jws<Claims> jws = Jwts.parser().setSigningKey(key).parseClaimsJws(compact);

```<|MERGE_RESOLUTION|>--- conflicted
+++ resolved
@@ -1,4 +1,9 @@
 ## Release Notes
+
+### 0.11.6
+
+* Adds a simplified "starter" jar that automatically pulls in `jjwt-api`, `jjwt-impl` and `jjwt-jackson`, useful when 
+  upgrading from the older `io.jsonwebtoken:jjwt:*` to the project's current flexible module structure.
 
 ### 0.11.5
 
@@ -32,10 +37,6 @@
 This patch release:
 
 * Adds additional handling for rare JSON parsing exceptions and wraps them in a `JwtException` to allow the application to handle these conditions as JWT concerns.
-<<<<<<< HEAD
-* Upgrades the `jjwt-jackson` module's Jackson dependency to `2.9.10.7`.
-* Adds a simplified "starter" jar that automatically pulls in `jjwt-api`, `jjwt-impl` and `jjwt-jackson`, useful when upgrading from the older `io.jsonwebtoken:jjwt:*` to the project's current flexible module structure.
-=======
 * Upgrades the `jjwt-jackson` module's Jackson dependency to `2.12.6.1`.
 * Upgrades the `jjwt-orgjson` module's org.json:json dependency to `20220320`.
 * Upgrades the `jjwt-gson` module's gson dependency to `2.9.0`.
@@ -92,7 +93,6 @@
 We'd also like to thank Toshiki Sasazaki, a member of [LINE Corporation](https://linecorp.com)'s Application Security 
 Team as the first person to report the concern directly to the JJWT team, as well as for working with us during testing 
 leading to our conclusions and subsequent 0.11.3 patch release.
->>>>>>> aecf2c14
 
 ### 0.11.2
 
