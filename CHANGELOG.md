--- conflicted
+++ resolved
@@ -1,13 +1,12 @@
 ## Release Notes
 
-<<<<<<< HEAD
-### 0.11.3 (pending release)
+### 0.11.4 (pending release)
 
 This patch release:
 
 * Adds additional handling for rare JSON parsing exceptions and wraps them in a `JwtException` to allow the application to handle these conditions as JWT concerns.
 * Upgrades the `jjwt-jackson` module's Jackson dependency to `2.12.6.1`.
-=======
+
 ### 0.11.3
 
 This patch release adds security guards against an ECDSA bug in Java SE versions 15-15.0.6, 17-17.0.2, and 18
@@ -56,7 +55,6 @@
 We'd also like to thank Toshiki Sasazaki, a member of [LINE Corporation](https://linecorp.com)'s Application Security 
 Team as the first person to report the concern directly to the JJWT team, as well as for working with us during testing 
 leading to our conclusions and subsequent 0.11.3 patch release.
->>>>>>> 0905bae2
 
 ### 0.11.2
 
