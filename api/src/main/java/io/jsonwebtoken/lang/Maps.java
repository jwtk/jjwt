/*
 * Copyright (C) 2019 jsonwebtoken.io
 *
 * Licensed under the Apache License, Version 2.0 (the "License");
 * you may not use this file except in compliance with the License.
 * You may obtain a copy of the License at
 *
 *     http://www.apache.org/licenses/LICENSE-2.0
 *
 * Unless required by applicable law or agreed to in writing, software
 * distributed under the License is distributed on an "AS IS" BASIS,
 * WITHOUT WARRANTIES OR CONDITIONS OF ANY KIND, either express or implied.
 * See the License for the specific language governing permissions and
 * limitations under the License.
 */
package io.jsonwebtoken.lang;

import java.util.Collections;
import java.util.HashMap;
import java.util.Map;

/**
 * Utility class to help with the manipulation of working with Maps.
 *
 * @since 0.11.0
 */
public final class Maps {

    private Maps() {
    } //prevent instantiation

    /**
     * Creates a new map builder with a single entry.
     * <p> Typical usage: <pre>{@code
     * Map<K,V> result = Maps.of("key1", value1)
     *     .and("key2", value2)
     *     // ...
     *     .build();
     * }</pre>
     *
     * @param key   the key of an map entry to be added
     * @param value the value of map entry to be added
<<<<<<< HEAD
     * @param <K>   the maps key type
     * @param <V>   the maps value type
     *              Creates a new map builder with a single entry.
=======
     * @param <K> the maps key type
     * @param <V> the maps value type
     * @return a new map builder with a single entry.
>>>>>>> e1fb09ca
     */
    public static <K, V> MapBuilder<K, V> of(K key, V value) {
        return new HashMapBuilder<K, V>().and(key, value);
    }

    /**
     * Utility Builder class for fluently building maps:
     * <p> Typical usage: <pre>{@code
     * Map<K,V> result = Maps.of("key1", value1)
     *     .and("key2", value2)
     *     // ...
     *     .build();
     * }</pre>
     *
     * @param <K> the maps key type
     * @param <V> the maps value type
     */
    public interface MapBuilder<K, V> extends Builder<Map<K, V>> {
        /**
         * Add a new entry to this map builder
         *
         * @param key   the key of an map entry to be added
         * @param value the value of map entry to be added
         * @return the current MapBuilder to allow for method chaining.
         */
        MapBuilder<K, V> and(K key, V value);

        /**
         * Returns the resulting Map object from this MapBuilder.
         *
         * @return the resulting Map object from this MapBuilder.
         */
        Map<K, V> build();
    }

    private static class HashMapBuilder<K, V> implements MapBuilder<K, V> {

        private final Map<K, V> data = new HashMap<>();

        public MapBuilder<K, V> and(K key, V value) {
            data.put(key, value);
            return this;
        }

        public Map<K, V> build() {
            return Collections.unmodifiableMap(data);
        }
    }
}<|MERGE_RESOLUTION|>--- conflicted
+++ resolved
@@ -40,15 +40,9 @@
      *
      * @param key   the key of an map entry to be added
      * @param value the value of map entry to be added
-<<<<<<< HEAD
-     * @param <K>   the maps key type
-     * @param <V>   the maps value type
-     *              Creates a new map builder with a single entry.
-=======
      * @param <K> the maps key type
      * @param <V> the maps value type
      * @return a new map builder with a single entry.
->>>>>>> e1fb09ca
      */
     public static <K, V> MapBuilder<K, V> of(K key, V value) {
         return new HashMapBuilder<K, V>().and(key, value);
