/*
 * Copyright (C) 2014 jsonwebtoken.io
 *
 * Licensed under the Apache License, Version 2.0 (the "License");
 * you may not use this file except in compliance with the License.
 * You may obtain a copy of the License at
 *
 *     http://www.apache.org/licenses/LICENSE-2.0
 *
 * Unless required by applicable law or agreed to in writing, software
 * distributed under the License is distributed on an "AS IS" BASIS,
 * WITHOUT WARRANTIES OR CONDITIONS OF ANY KIND, either express or implied.
 * See the License for the specific language governing permissions and
 * limitations under the License.
 */
package io.jsonwebtoken.impl;

<<<<<<< HEAD
import io.jsonwebtoken.Claims;
import io.jsonwebtoken.CompressionCodec;
import io.jsonwebtoken.Header;
import io.jsonwebtoken.JwsHeader;
import io.jsonwebtoken.JwtBuilder;
import io.jsonwebtoken.JwtParser;
import io.jsonwebtoken.impl.lang.Function;
import io.jsonwebtoken.impl.lang.LegacyServices;
import io.jsonwebtoken.impl.lang.PropagatingExceptionFunction;
import io.jsonwebtoken.impl.security.DefaultSignatureRequest;
import io.jsonwebtoken.impl.security.SignatureAlgorithmsBridge;
import io.jsonwebtoken.io.Decoders;
import io.jsonwebtoken.io.Encoder;
import io.jsonwebtoken.io.Encoders;
import io.jsonwebtoken.io.Serializer;
import io.jsonwebtoken.lang.Arrays;
=======
import io.jsonwebtoken.*;
import io.jsonwebtoken.impl.crypto.DefaultJwtSigner;
import io.jsonwebtoken.impl.crypto.JwtSigner;
import io.jsonwebtoken.impl.lang.LegacyServices;
import io.jsonwebtoken.io.*;
>>>>>>> e1fb09ca
import io.jsonwebtoken.lang.Assert;
import io.jsonwebtoken.lang.Collections;
import io.jsonwebtoken.lang.Strings;
import io.jsonwebtoken.security.InvalidKeyException;
import io.jsonwebtoken.security.SignatureAlgorithm;
import io.jsonwebtoken.security.SignatureAlgorithms;
import io.jsonwebtoken.security.SignatureException;
import io.jsonwebtoken.security.SignatureRequest;

import javax.crypto.SecretKey;
import javax.crypto.spec.SecretKeySpec;
import java.nio.charset.StandardCharsets;
import java.security.Key;
import java.security.Provider;
import java.security.SecureRandom;
import java.util.Date;
import java.util.Map;

@SuppressWarnings("unchecked")
public class DefaultJwtBuilder<T extends JwtBuilder<T>> implements JwtBuilder<T> {

    protected Provider provider;
    protected SecureRandom secureRandom;

    protected Header<?> header;
    protected Claims claims;
    protected String payload;

    private SignatureAlgorithm<Key,?> algorithm = SignatureAlgorithms.NONE;
    private Function<SignatureRequest<Key>, byte[]> signFunction;

    private Key key;

    protected Serializer<Map<String, ?>> serializer;
    protected Function<Map<String,?>, byte[]> headerSerializer;
    protected Function<Map<String,?>, byte[]> claimsSerializer;

    protected Encoder<byte[], String> base64UrlEncoder = Encoders.BASE64URL;
    protected CompressionCodec compressionCodec;

    @Override
    public T setProvider(Provider provider) {
        this.provider = provider;
        return (T)this;
    }

    @Override
    public T setSecureRandom(SecureRandom secureRandom) {
        this.secureRandom = secureRandom;
        return (T)this;
    }

    @SuppressWarnings("rawtypes")
    protected Function<Map<String,?>, byte[]> wrap(final Serializer<Map<String,?>> serializer, String which) {
        // TODO for 1.0 - these should throw SerializationException not IllegalArgumentException
        // IAE is being retained for backwards pre-1.0 behavior compatibility
        Class clazz = "header".equals(which) ? IllegalStateException.class : IllegalArgumentException.class;
        return new PropagatingExceptionFunction<>(clazz,
            "Unable to serialize " + which + " to JSON.",
            new Function<Map<String, ?>, byte[]>() {
                @Override
                public byte[] apply(Map<String, ?> map) {
                    return serializer.serialize(map);
                }
            }
        );
    }

    @Override
    public T serializeToJsonWith(final Serializer<Map<String, ?>> serializer) {
        Assert.notNull(serializer, "Serializer cannot be null.");
        this.serializer = serializer;
        this.headerSerializer = wrap(serializer, "header");
        this.claimsSerializer = wrap(serializer, "claims");
        return (T)this;
    }

    @Override
    public T base64UrlEncodeWith(Encoder<byte[], String> base64UrlEncoder) {
        Assert.notNull(base64UrlEncoder, "base64UrlEncoder cannot be null.");
        this.base64UrlEncoder = base64UrlEncoder;
        return (T)this;
    }

    @Override
    public T setHeader(Header<?> header) {
        this.header = header;
        return (T)this;
    }

    @Override
    public T setHeader(Map<String, ?> header) {
        this.header = new DefaultHeader<>(header);
        return (T)this;
    }

    @Override
    public T setHeaderParams(Map<String, ?> params) {
        if (!Collections.isEmpty(params)) {
            Header<?> header = ensureHeader();
            header.putAll(params);
        }
        return (T)this;
    }

    protected Header<?> ensureHeader() {
        if (this.header == null) {
            this.header = new DefaultHeader<>();
        }
        return this.header;
    }

    @Override
    public T setHeaderParam(String name, Object value) {
        ensureHeader().put(name, value);
        return (T)this;
    }

    @Override
    public T signWith(Key key) throws InvalidKeyException {
        Assert.notNull(key, "Key argument cannot be null.");
        SignatureAlgorithm<Key,?> alg = (SignatureAlgorithm<Key,?>)SignatureAlgorithms.forSigningKey(key);
        return signWith(key, alg);
    }

    @Override
    public <K extends Key> T signWith(K key, final SignatureAlgorithm<K,?> alg) throws InvalidKeyException {
        Assert.notNull(key, "Key argument cannot be null.");
        Assert.notNull(alg, "SignatureAlgorithm cannot be null.");
<<<<<<< HEAD
=======
        alg.assertValidSigningKey(key); //since 0.10.0 for https://github.com/jwtk/jjwt/issues/334
        createSigner(alg, key); // since 0.11.5: fail fast if key cannot be used for alg.
        this.algorithm = alg;
>>>>>>> e1fb09ca
        this.key = key;
        this.algorithm = (SignatureAlgorithm<Key,?>)alg;
        this.signFunction = new PropagatingExceptionFunction<>(SignatureException.class,
            "Unable to compute " + alg.getId() + " signature.", new Function<SignatureRequest<Key>, byte[]>() {
            @Override
            public byte[] apply(SignatureRequest<Key> request) {
                return algorithm.sign(request);
            }
        });
        return (T)this;
    }

    @SuppressWarnings("deprecation") // TODO: remove method for 1.0
    @Override
    public T signWith(Key key, io.jsonwebtoken.SignatureAlgorithm alg) throws InvalidKeyException {
        Assert.notNull(alg, "SignatureAlgorithm cannot be null.");
        return signWith(key, (SignatureAlgorithm<Key,?>)SignatureAlgorithmsBridge.forId(alg.getValue()));
    }

    @SuppressWarnings("deprecation") // TODO: remove method for 1.0
    @Override
    public T signWith(io.jsonwebtoken.SignatureAlgorithm alg, byte[] secretKeyBytes) throws InvalidKeyException {
        Assert.notNull(alg, "SignatureAlgorithm cannot be null.");
        Assert.notEmpty(secretKeyBytes, "secret key byte array cannot be null or empty.");
        Assert.isTrue(alg.isHmac(), "Key bytes may only be specified for HMAC signatures.  If using RSA or Elliptic Curve, use the signWith(SignatureAlgorithm, Key) method instead.");
        SecretKey key = new SecretKeySpec(secretKeyBytes, alg.getJcaName());
        return signWith(key, alg);
    }

    @SuppressWarnings("deprecation") // TODO: remove method for 1.0
    @Override
    public T signWith(io.jsonwebtoken.SignatureAlgorithm alg, String base64EncodedSecretKey) throws InvalidKeyException {
        Assert.hasText(base64EncodedSecretKey, "base64-encoded secret key cannot be null or empty.");
        Assert.isTrue(alg.isHmac(), "Base64-encoded key bytes may only be specified for HMAC signatures.  If using RSA or Elliptic Curve, use the signWith(SignatureAlgorithm, Key) method instead.");
        byte[] bytes = Decoders.BASE64.decode(base64EncodedSecretKey);
        return signWith(alg, bytes);
    }

    @SuppressWarnings("deprecation") // TODO: remove method for 1.0
    @Override
    public T signWith(io.jsonwebtoken.SignatureAlgorithm alg, Key key) {
        return signWith(key, alg);
    }

    @Override
    public T compressWith(CompressionCodec compressionCodec) {
        Assert.notNull(compressionCodec, "compressionCodec cannot be null");
        this.compressionCodec = compressionCodec;
        return (T)this;
    }

    @Override
    public T setPayload(String payload) {
        this.payload = payload;
        return (T)this;
    }

    protected Claims ensureClaims() {
        if (this.claims == null) {
            this.claims = new DefaultClaims();
        }
        return this.claims;
    }

    @Override
    public T setClaims(Claims claims) {
        this.claims = claims;
        return (T)this;
    }

    @Override
    public T setClaims(Map<String, ?> claims) {
        this.claims = new DefaultClaims(claims);
        return (T)this;
    }

    @Override
    public T addClaims(Map<String, ?> claims) {
        ensureClaims().putAll(claims);
        return (T)this;
    }

    @Override
    public T setIssuer(String iss) {
        if (Strings.hasText(iss)) {
            ensureClaims().setIssuer(iss);
        } else {
            if (this.claims != null) {
                claims.setIssuer(iss);
            }
        }
        return (T)this;
    }

    @Override
    public T setSubject(String sub) {
        if (Strings.hasText(sub)) {
            ensureClaims().setSubject(sub);
        } else {
            if (this.claims != null) {
                claims.setSubject(sub);
            }
        }
        return (T)this;
    }

    @Override
    public T setAudience(String aud) {
        if (Strings.hasText(aud)) {
            ensureClaims().setAudience(aud);
        } else {
            if (this.claims != null) {
                claims.setAudience(aud);
            }
        }
        return (T)this;
    }

    @Override
    public T setExpiration(Date exp) {
        if (exp != null) {
            ensureClaims().setExpiration(exp);
        } else {
            if (this.claims != null) {
                //noinspection ConstantConditions
                this.claims.setExpiration(exp);
            }
        }
        return (T)this;
    }

    @Override
    public T setNotBefore(Date nbf) {
        if (nbf != null) {
            ensureClaims().setNotBefore(nbf);
        } else {
            if (this.claims != null) {
                //noinspection ConstantConditions
                this.claims.setNotBefore(nbf);
            }
        }
        return (T)this;
    }

    @Override
    public T setIssuedAt(Date iat) {
        if (iat != null) {
            ensureClaims().setIssuedAt(iat);
        } else {
            if (this.claims != null) {
                //noinspection ConstantConditions
                this.claims.setIssuedAt(iat);
            }
        }
        return (T)this;
    }

    @Override
    public T setId(String jti) {
        if (Strings.hasText(jti)) {
            ensureClaims().setId(jti);
        } else {
            if (this.claims != null) {
                claims.setId(jti);
            }
        }
        return (T)this;
    }

    @Override
    public T claim(String name, Object value) {
        Assert.hasText(name, "Claim property name cannot be null or empty.");
        if (this.claims == null) {
            if (value != null) {
                ensureClaims().put(name, value);
            }
        } else {
            if (value == null) {
                this.claims.remove(name);
            } else {
                this.claims.put(name, value);
            }
        }

        return (T)this;
    }

    @Override
    public String compact() {

        if (this.serializer == null) {
            // try to find one based on the services available
            // TODO: This util class will throw a UnavailableImplementationException here to retain behavior of previous version, remove in v1.0
            // use the previous commented out line instead
            //noinspection deprecation
            serializeToJsonWith(LegacyServices.loadFirst(Serializer.class));
        }

        if (payload == null && Collections.isEmpty(claims)) {
            payload = "";
        }

        if (payload != null && !Collections.isEmpty(claims)) {
            throw new IllegalStateException("Both 'payload' and 'claims' cannot both be specified. Choose either one.");
        }

        Header<?> header = ensureHeader();

        JwsHeader jwsHeader;
        if (header instanceof JwsHeader) {
            jwsHeader = (JwsHeader) header;
        } else {
            header = jwsHeader = new DefaultJwsHeader(header);
        }

        Assert.state(algorithm != null, "algorithm instance should never be null."); // invariant
        jwsHeader.setAlgorithm(algorithm.getId());

        byte[] bytes = this.payload != null ? payload.getBytes(Strings.UTF_8) : claimsSerializer.apply(claims);

        if (Arrays.length(bytes) > 0 && compressionCodec != null) {
            header.setCompressionAlgorithm(compressionCodec.getAlgorithmName());
            bytes = compressionCodec.compress(bytes);
        }

        byte[] headerBytes = headerSerializer.apply(jwsHeader);
        String base64UrlEncodedHeader = base64UrlEncoder.encode(headerBytes);
        String base64UrlEncodedBody = base64UrlEncoder.encode(bytes);

        String jwt = base64UrlEncodedHeader + JwtParser.SEPARATOR_CHAR + base64UrlEncodedBody;

        if (key != null) { //jwt must be signed:
            byte[] data = jwt.getBytes(StandardCharsets.US_ASCII);
            SignatureRequest<Key> request = new DefaultSignatureRequest<>(provider, secureRandom, data, key);
            byte[] signature = signFunction.apply(request);
            String base64UrlSignature = base64UrlEncoder.encode(signature);
            jwt += JwtParser.SEPARATOR_CHAR + base64UrlSignature;
        } else {
            // no signature (plaintext), but must terminate w/ a period, see
            // https://tools.ietf.org/html/draft-ietf-oauth-json-web-token-25#section-6.1
            jwt += JwtParser.SEPARATOR_CHAR;
        }

        return jwt;
    }
}<|MERGE_RESOLUTION|>--- conflicted
+++ resolved
@@ -15,7 +15,6 @@
  */
 package io.jsonwebtoken.impl;
 
-<<<<<<< HEAD
 import io.jsonwebtoken.Claims;
 import io.jsonwebtoken.CompressionCodec;
 import io.jsonwebtoken.Header;
@@ -32,13 +31,6 @@
 import io.jsonwebtoken.io.Encoders;
 import io.jsonwebtoken.io.Serializer;
 import io.jsonwebtoken.lang.Arrays;
-=======
-import io.jsonwebtoken.*;
-import io.jsonwebtoken.impl.crypto.DefaultJwtSigner;
-import io.jsonwebtoken.impl.crypto.JwtSigner;
-import io.jsonwebtoken.impl.lang.LegacyServices;
-import io.jsonwebtoken.io.*;
->>>>>>> e1fb09ca
 import io.jsonwebtoken.lang.Assert;
 import io.jsonwebtoken.lang.Collections;
 import io.jsonwebtoken.lang.Strings;
@@ -168,12 +160,6 @@
     public <K extends Key> T signWith(K key, final SignatureAlgorithm<K,?> alg) throws InvalidKeyException {
         Assert.notNull(key, "Key argument cannot be null.");
         Assert.notNull(alg, "SignatureAlgorithm cannot be null.");
-<<<<<<< HEAD
-=======
-        alg.assertValidSigningKey(key); //since 0.10.0 for https://github.com/jwtk/jjwt/issues/334
-        createSigner(alg, key); // since 0.11.5: fail fast if key cannot be used for alg.
-        this.algorithm = alg;
->>>>>>> e1fb09ca
         this.key = key;
         this.algorithm = (SignatureAlgorithm<Key,?>)alg;
         this.signFunction = new PropagatingExceptionFunction<>(SignatureException.class,
@@ -190,6 +176,7 @@
     @Override
     public T signWith(Key key, io.jsonwebtoken.SignatureAlgorithm alg) throws InvalidKeyException {
         Assert.notNull(alg, "SignatureAlgorithm cannot be null.");
+        alg.assertValidSigningKey(key); //since 0.10.0 for https://github.com/jwtk/jjwt/issues/334
         return signWith(key, (SignatureAlgorithm<Key,?>)SignatureAlgorithmsBridge.forId(alg.getValue()));
     }
 
