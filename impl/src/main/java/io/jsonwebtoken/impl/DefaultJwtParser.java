/*
 * Copyright (C) 2014 jsonwebtoken.io
 *
 * Licensed under the Apache License, Version 2.0 (the "License");
 * you may not use this file except in compliance with the License.
 * You may obtain a copy of the License at
 *
 *     http://www.apache.org/licenses/LICENSE-2.0
 *
 * Unless required by applicable law or agreed to in writing, software
 * distributed under the License is distributed on an "AS IS" BASIS,
 * WITHOUT WARRANTIES OR CONDITIONS OF ANY KIND, either express or implied.
 * See the License for the specific language governing permissions and
 * limitations under the License.
 */
package io.jsonwebtoken.impl;

import io.jsonwebtoken.*;
import io.jsonwebtoken.impl.compression.DefaultCompressionCodecResolver;
import io.jsonwebtoken.impl.lang.Bytes;
import io.jsonwebtoken.impl.lang.ConstantFunction;
import io.jsonwebtoken.impl.lang.Function;
import io.jsonwebtoken.impl.lang.LegacyServices;
import io.jsonwebtoken.impl.security.*;
import io.jsonwebtoken.io.*;
import io.jsonwebtoken.lang.*;
import io.jsonwebtoken.security.SignatureAlgorithm;
import io.jsonwebtoken.security.SignatureException;
import io.jsonwebtoken.security.*;

import javax.crypto.SecretKey;
import java.nio.charset.StandardCharsets;
import java.security.Key;
import java.security.Provider;
import java.util.Collection;
import java.util.Date;
import java.util.Map;

@SuppressWarnings("unchecked")
public class DefaultJwtParser implements JwtParser {

    private static final int MILLISECONDS_PER_SECOND = 1000;

    private static final JwtTokenizer jwtTokenizer = new JwtTokenizer();

    public static final String MISSING_JWS_ALG_MSG =
            "JWS header does not contain a required 'alg' (Algorithm) header parameter.  " +
                    "This header parameter is mandatory per the JWS Specification, Section 4.1.1. See " +
                    "https://datatracker.ietf.org/doc/html/rfc7515#section-4.1.1 for more information.";

    public static final String MISSING_JWE_ALG_MSG =
            "JWE header does not contain a required 'alg' (Algorithm) header parameter.  " +
                    "This header parameter is mandatory per the JWE Specification, Section 4.1.1. See " +
                    "https://datatracker.ietf.org/doc/html/rfc7516#section-4.1.1 for more information.";

    private static final String MISSING_ENC_MSG =
            "JWE header does not contain a required 'enc' (Encryption Algorithm) header parameter.  " +
                    "This header parameter is mandatory per the JWE Specification, Section 4.1.2. See " +
                    "https://datatracker.ietf.org/doc/html/rfc7516#section-4.1.2 for more information.";

    private static final String UNSECURED_DISABLED_MSG_PREFIX = "Unsecured JWSs (those with an  " +
            DefaultHeader.ALGORITHM + " header value of '" + SignatureAlgorithms.NONE.getId() +
            "') are disallowed by default as mandated by " +
            "https://datatracker.ietf.org/doc/html/rfc7518#section-3.6. If you wish to allow them to be " +
            "parsed, call the JwtParserBuilder.enableUnsecuredJws() method (but please read the " +
            "security considerations covered in that method's JavaDoc before doing so). Header: ";

    private static final String JWE_NONE_MSG =
            "JWEs do not support key management " + DefaultHeader.ALGORITHM +
                    " header value 'none' per https://datatracker.ietf.org/doc/html/rfc7518#section-4.1";

    private static final String JWS_NONE_SIG_MISMATCH_MSG =
            "The JWS header references signature algorithm 'none' yet the " +
                    "compact JWS string contains a signature. This is not permitted per " +
                    "https://tools.ietf.org/html/rfc7518#section-3.6.";

    private static <H extends Header<H>, R extends Identifiable> Function<H, R> backup(String id, String msg, Collection<R> extras) {
        if (Collections.isEmpty(extras)) {
            return ConstantFunction.forNull();
        } else {
            return new IdLocator<>(id, msg, new IdRegistry<>(extras), ConstantFunction.<H, R>forNull());
        }
    }

    private static <H extends Header<H>, R extends Identifiable> Function<H, R> locFn(String id, String msg, Function<String, R> reg, Collection<R> extras) {
        Function<H, R> backup = backup(id, msg, extras);
        return new IdLocator<>(id, msg, reg, backup);
    }

    private static Function<JwsHeader, SignatureAlgorithm<?, ?>> sigFn(Collection<SignatureAlgorithm<?, ?>> extras) {
        return locFn(JwsHeader.ALGORITHM, MISSING_JWS_ALG_MSG, SignatureAlgorithmsBridge.REGISTRY, extras);
    }

    private static Function<JweHeader, AeadAlgorithm> encFn(Collection<AeadAlgorithm> extras) {
        return locFn(JweHeader.ENCRYPTION_ALGORITHM, MISSING_ENC_MSG, EncryptionAlgorithmsBridge.REGISTRY, extras);
    }

    private static Function<JweHeader, KeyAlgorithm<?, ?>> keyFn(Collection<KeyAlgorithm<?, ?>> extras) {
        return locFn(JweHeader.ALGORITHM, MISSING_JWE_ALG_MSG, KeyAlgorithmsBridge.REGISTRY, extras);
    }

    // TODO: make the following fields final for v1.0
    private Provider provider;

    @SuppressWarnings("deprecation") // will remove for 1.0
    private SigningKeyResolver signingKeyResolver;

    private Function<Header<?>, CompressionCodec> compressionCodecLocator;

    private final boolean enableUnsecuredJws;

    private final Function<JwsHeader, SignatureAlgorithm<?, ?>> signatureAlgorithmLocator;

    private final Function<JweHeader, AeadAlgorithm> encryptionAlgorithmLocator;

    private final Function<JweHeader, KeyAlgorithm<?, ?>> keyAlgorithmLocator;

    private final Function<?, Key> keyLocator;

    private Decoder<String, byte[]> base64UrlDecoder = Decoders.BASE64URL;

    private Deserializer<Map<String, ?>> deserializer;

    private Claims expectedClaims = new DefaultClaims();

    private Clock clock = DefaultClock.INSTANCE;

    private long allowedClockSkewMillis = 0;

    /**
     * TODO: remove this constructor before 1.0
     *
     * @deprecated for backward compatibility only, see other constructors.
     */
    @SuppressWarnings("DeprecatedIsStillUsed") // will remove before 1.0
    @Deprecated
    public DefaultJwtParser() {
        ConstantKeyLocator constantKeyLocator = new ConstantKeyLocator(null, null);
        this.keyLocator = constantKeyLocator;
        this.signingKeyResolver = constantKeyLocator;
        this.signatureAlgorithmLocator = sigFn(Collections.<SignatureAlgorithm<?, ?>>emptyList());
        this.keyAlgorithmLocator = keyFn(Collections.<KeyAlgorithm<?, ?>>emptyList());
        this.encryptionAlgorithmLocator = encFn(Collections.<AeadAlgorithm>emptyList());
        this.compressionCodecLocator = new CompressionCodecLocator(new DefaultCompressionCodecResolver());
        this.enableUnsecuredJws = false;
    }

    @SuppressWarnings("deprecation")
        //SigningKeyResolver will be removed for 1.0
    DefaultJwtParser(Provider provider,
                     SigningKeyResolver signingKeyResolver,
                     boolean enableUnsecuredJws,
                     Function<?, Key> keyLocator,
                     Clock clock,
                     long allowedClockSkewMillis,
                     Claims expectedClaims,
                     Decoder<String, byte[]> base64UrlDecoder,
                     Deserializer<Map<String, ?>> deserializer,
                     CompressionCodecResolver compressionCodecResolver,
                     Collection<SignatureAlgorithm<?, ?>> extraSigAlgs,
                     Collection<KeyAlgorithm<?, ?>> extraKeyAlgs,
                     Collection<AeadAlgorithm> extraEncAlgs) {
        this.provider = provider;
        this.enableUnsecuredJws = enableUnsecuredJws;
        this.signingKeyResolver = Assert.notNull(signingKeyResolver, "SigningKeyResolver cannot be null.");
        this.keyLocator = Assert.notNull(keyLocator, "Key Locator cannot be null.");
        this.clock = clock;
        this.allowedClockSkewMillis = allowedClockSkewMillis;
        this.expectedClaims = expectedClaims;
        this.base64UrlDecoder = base64UrlDecoder;
        this.deserializer = deserializer;
        this.signatureAlgorithmLocator = sigFn(extraSigAlgs);
        this.keyAlgorithmLocator = keyFn(extraKeyAlgs);
        this.encryptionAlgorithmLocator = encFn(extraEncAlgs);
        this.compressionCodecLocator = new CompressionCodecLocator(compressionCodecResolver);
    }

    @Override
    public JwtParser deserializeJsonWith(Deserializer<Map<String, ?>> deserializer) {
        Assert.notNull(deserializer, "deserializer cannot be null.");
        this.deserializer = new JwtDeserializer<>(deserializer);
        return this;
    }

    @Override
    public JwtParser base64UrlDecodeWith(Decoder<String, byte[]> base64UrlDecoder) {
        Assert.notNull(base64UrlDecoder, "base64UrlDecoder cannot be null.");
        this.base64UrlDecoder = base64UrlDecoder;
        return this;
    }

    @Override
    public JwtParser requireIssuedAt(Date issuedAt) {
        expectedClaims.setIssuedAt(issuedAt);
        return this;
    }

    @Override
    public JwtParser requireIssuer(String issuer) {
        expectedClaims.setIssuer(issuer);
        return this;
    }

    @Override
    public JwtParser requireAudience(String audience) {
        expectedClaims.setAudience(audience);
        return this;
    }

    @Override
    public JwtParser requireSubject(String subject) {
        expectedClaims.setSubject(subject);
        return this;
    }

    @Override
    public JwtParser requireId(String id) {
        expectedClaims.setId(id);
        return this;
    }

    @Override
    public JwtParser requireExpiration(Date expiration) {
        expectedClaims.setExpiration(expiration);
        return this;
    }

    @Override
    public JwtParser requireNotBefore(Date notBefore) {
        expectedClaims.setNotBefore(notBefore);
        return this;
    }

    @Override
    public JwtParser require(String claimName, Object value) {
        Assert.hasText(claimName, "claim name cannot be null or empty.");
        Assert.notNull(value, "The value cannot be null for claim name: " + claimName);
        expectedClaims.put(claimName, value);
        return this;
    }

    @Override
    public JwtParser setClock(Clock clock) {
        Assert.notNull(clock, "Clock instance cannot be null.");
        this.clock = clock;
        return this;
    }

    @Override
    public JwtParser setAllowedClockSkewSeconds(long seconds) throws IllegalArgumentException {
        Assert.isTrue(seconds <= DefaultJwtParserBuilder.MAX_CLOCK_SKEW_MILLIS, DefaultJwtParserBuilder.MAX_CLOCK_SKEW_ILLEGAL_MSG);
        this.allowedClockSkewMillis = Math.max(0, seconds * MILLISECONDS_PER_SECOND);
        return this;
    }

    @Override
    public JwtParser setSigningKey(byte[] key) {
        Assert.notEmpty(key, "signing key cannot be null or empty.");
        return setSigningKey(Keys.hmacShaKeyFor(key));
    }

    @Override
    public JwtParser setSigningKey(String base64EncodedSecretKey) {
        Assert.hasText(base64EncodedSecretKey, "signing key cannot be null or empty.");
        byte[] bytes = Decoders.BASE64.decode(base64EncodedSecretKey);
        return setSigningKey(bytes);
    }

    @Override
    public JwtParser setSigningKey(final Key key) {
        Assert.notNull(key, "signing key cannot be null.");
        setSigningKeyResolver(new ConstantKeyLocator(key, null));
        return this;
    }

    @SuppressWarnings("deprecation") // required until 1.0
    @Override
    public JwtParser setSigningKeyResolver(SigningKeyResolver signingKeyResolver) {
        Assert.notNull(signingKeyResolver, "SigningKeyResolver cannot be null.");
        this.signingKeyResolver = signingKeyResolver;
        return this;
    }

    @Override
    public JwtParser setCompressionCodecResolver(CompressionCodecResolver compressionCodecResolver) {
        Assert.notNull(compressionCodecResolver, "compressionCodecResolver cannot be null.");
        this.compressionCodecLocator = new CompressionCodecLocator(compressionCodecResolver);
        return this;
    }

    @Override
    public boolean isSigned(String compact) {
        if (compact == null) {
            return false;
        }
        try {
            final TokenizedJwt tokenized = jwtTokenizer.tokenize(compact);
            return (!(tokenized instanceof TokenizedJwe)) && Strings.hasText(tokenized.getDigest());
        } catch (MalformedJwtException e) {
            return false;
        }
    }

    private static boolean hasContentType(Header<?> header) {
        return header != null && Strings.hasText(header.getContentType());
    }

    @Override
    public Jwt<?, ?> parse(String compact) throws ExpiredJwtException, MalformedJwtException, SignatureException {

        // TODO, this logic is only need for a now deprecated code path
        // remove this block in v1.0 (the equivalent is already in DefaultJwtParserBuilder)
        if (this.deserializer == null) {
            // try to find one based on the services available
            // TODO: This util class will throw a UnavailableImplementationException here to retain behavior of previous version, remove in v1.0
            //noinspection deprecation
            this.deserializer = LegacyServices.loadFirst(Deserializer.class);
        }

        Assert.hasText(compact, "JWT String cannot be null or empty.");

        final TokenizedJwt tokenized = jwtTokenizer.tokenize(compact);
        final String base64UrlHeader = tokenized.getProtected();
        if (!Strings.hasText(base64UrlHeader)) {
            String msg = "Compact JWT strings MUST always have a Base64Url protected header per https://tools.ietf.org/html/rfc7519#section-7.2 (steps 2-4).";
            throw new MalformedJwtException(msg);
        }

        // =============== Header =================
        final byte[] headerBytes = base64UrlDecode(base64UrlHeader, "protected header");
        String origValue = new String(headerBytes, Strings.UTF_8);
        Map<String, ?> m = readValue(origValue, "protected header");
        Header<?> header;
        try {
            header = tokenized.createHeader(m);
        } catch (Exception e) {
            String msg = "Invalid protected header: " + e.getMessage();
            throw new MalformedJwtException(msg, e);
        }

        // https://tools.ietf.org/html/rfc7515#section-10.7 , second-to-last bullet point, note the use of 'always':
        //
        //   *  Require that the "alg" Header Parameter be carried in the JWS
        //      Protected Header.  (This is always the case when using the JWS
        //      Compact Serialization and is the approach taken by CMS [RFC6211].)
        //
        final String alg = Strings.clean(header.getAlgorithm());
        if (!Strings.hasText(alg)) {
            String msg = tokenized instanceof TokenizedJwe ? MISSING_JWE_ALG_MSG : MISSING_JWS_ALG_MSG;
            throw new MalformedJwtException(msg);
        }
        if (SignatureAlgorithms.NONE.getId().equalsIgnoreCase(alg)) {
            if (tokenized instanceof TokenizedJwe) {
                throw new MalformedJwtException(JWE_NONE_MSG);
            }
            // else it's a JWS:
            if (!enableUnsecuredJws) {
                String msg = UNSECURED_DISABLED_MSG_PREFIX + header;
                throw new UnsupportedJwtException(msg);
            }
            if (Strings.hasText(tokenized.getDigest())) {
                throw new MalformedJwtException(JWS_NONE_SIG_MISMATCH_MSG);
            }
        } else { // something other than 'none'.  Must have a digest component:
            if (!Strings.hasText(tokenized.getDigest())) {
                String type = tokenized instanceof TokenizedJwe ? "JWE" : "JWS";
                String algType = tokenized instanceof TokenizedJwe ? "key management" : "signature";
                String digestType = tokenized instanceof TokenizedJwe ? "AAD authentication tag" : "signature";
                String msg = "The " + type + " header references " + algType + " algorithm '" + alg + "' but the " +
                        "compact " + type + " string is missing the required " + digestType + ".";
                throw new MalformedJwtException(msg);
            }
        }

        // =============== Body =================
        byte[] bytes = base64UrlDecode(tokenized.getBody(), "payload");
        if (tokenized instanceof TokenizedJwe && Arrays.length(bytes) == 0) { // Only JWS body can be empty per https://github.com/jwtk/jjwt/pull/540
            String msg = "Compact JWE strings MUST always contain a payload (ciphertext).";
            throw new MalformedJwtException(msg);
        }

        byte[] iv = null;
        byte[] tag = null;
        if (tokenized instanceof TokenizedJwe) { //need to decrypt the ciphertext

            TokenizedJwe tokenizedJwe = (TokenizedJwe) tokenized;
            JweHeader jweHeader = (JweHeader) header;

            byte[] cekBytes = Bytes.EMPTY; //ignored unless using an encrypted key algorithm
            String base64Url = tokenizedJwe.getEncryptedKey();
            if (Strings.hasText(base64Url)) {
                cekBytes = base64UrlDecode(base64Url, "JWE encrypted key");
                if (Arrays.length(cekBytes) == 0) {
                    String msg = "Compact JWE string represents an encrypted key, but the key is empty.";
                    throw new MalformedJwtException(msg);
                }
            }

            base64Url = tokenizedJwe.getIv();
            if (Strings.hasText(base64Url)) {
                iv = base64UrlDecode(base64Url, "JWE Initialization Vector");
            }
            if (Arrays.length(iv) == 0) {
                String msg = "Compact JWE strings must always contain an Initialization Vector.";
                throw new MalformedJwtException(msg);
            }

            // The AAD (Additional Authenticated Data) scheme for compact JWEs is to use the ASCII bytes of the
            // raw base64url text as the AAD, and NOT the base64url-decoded bytes per
            // https://datatracker.ietf.org/doc/html/rfc7516#section-5.1, Step 14.
            final byte[] aad = base64UrlHeader.getBytes(StandardCharsets.US_ASCII);

            base64Url = tokenizedJwe.getDigest();
            if (Strings.hasText(base64Url)) {
                tag = base64UrlDecode(base64Url, "JWE AAD Authentication Tag");
            }
            if (Arrays.length(tag) == 0) {
                String msg = "Compact JWE strings must always contain an AAD Authentication Tag.";
                throw new MalformedJwtException(msg);
            }

            String enc = jweHeader.getEncryptionAlgorithm();
            if (!Strings.hasText(enc)) {
                throw new MalformedJwtException(MISSING_ENC_MSG);
            }
            final AeadAlgorithm encAlg = this.encryptionAlgorithmLocator.apply(jweHeader);
            if (encAlg == null) {
                String msg = "Unrecognized JWE encryption algorithm '" + enc + "'.";
                throw new UnsupportedJwtException(msg);
            }

            @SuppressWarnings("rawtypes") final KeyAlgorithm keyAlg = this.keyAlgorithmLocator.apply(jweHeader);
            if (keyAlg == null) {
                String msg = "Unrecognized JWE key algorithm '" + alg + "'.";
                throw new UnsupportedJwtException(msg);
            }

            final Key key = ((Function<JweHeader, Key>) this.keyLocator).apply(jweHeader);
            if (key == null) {
                String msg = "Cannot decrypt JWE payload: unable to locate key for JWE with header: " + jweHeader;
                throw new UnsupportedJwtException(msg);
            }

            DecryptionKeyRequest<Key> request =
                    new DefaultDecryptionKeyRequest<>(this.provider, null, key, jweHeader, encAlg, cekBytes);
            final SecretKey cek = keyAlg.getDecryptionKey(request);
            if (cek == null) {
                String msg = "The '" + keyAlg.getId() + "' JWE key algorithm did not return a decryption key. " +
                        "Unable to perform '" + encAlg.getId() + "' decryption.";
                throw new IllegalStateException(msg);
            }

            DecryptAeadRequest decryptRequest =
                    new DefaultAeadResult(this.provider, null, bytes, cek, aad, tag, iv);
            PayloadSupplier<byte[]> result = encAlg.decrypt(decryptRequest);
            bytes = result.getPayload();
        }

        //TODO: Only allow decompression after JWS signature verification:
        CompressionCodec compressionCodec = compressionCodecLocator.apply(header);
        if (compressionCodec != null) {
            bytes = compressionCodec.decompress(bytes);
        }

        String payload = new String(bytes, Strings.UTF_8);

        Claims claims = null;
        if (!payload.isEmpty() && !hasContentType(header) && payload.charAt(0) == '{' && payload.charAt(payload.length() - 1) == '}') { //likely to be json, parse it:
            Map<String, ?> claimsMap = readValue(payload, "claims");
            try {
                claims = new DefaultClaims(claimsMap);
            } catch (Exception e) {
                String msg = "Invalid claims: " + e.getMessage();
                throw new MalformedJwtException(msg, e);
            }
        }

        Jwt<?, ?> jwt;
        Object body = claims != null ? claims : payload;
        if (header instanceof JweHeader) {
            jwt = new DefaultJwe<>((JweHeader) header, body, iv, tag);
        } else { // JWS
            if (!Strings.hasText(tokenized.getDigest()) && SignatureAlgorithms.NONE.getId().equalsIgnoreCase(alg)) {
                //noinspection rawtypes
                jwt = new DefaultJwt(header, body);
            } else {
                jwt = new DefaultJws<>((JwsHeader) header, body, tokenized.getDigest());
            }
        }

        // =============== Signature =================
        if (jwt instanceof Jws) { // it's a JWS, validate the signature

            Jws<?> jws = (Jws<?>) jwt;

            final JwsHeader jwsHeader = jws.getHeader();

            SignatureAlgorithm<?, Key> algorithm;
            try {
                algorithm = (SignatureAlgorithm<?, Key>) signatureAlgorithmLocator.apply(jwsHeader);
            } catch (UnsupportedJwtException e) {
                //For backwards compatibility.  TODO: remove this try/catch block for 1.0 and let UnsupportedJwtException propagate
                String msg = "Unsupported signature algorithm '" + alg + "'";
                throw new SignatureException(msg, e);
            }
            if (algorithm == null) {
                String msg = "Unrecognized JWS signature algorithm '" + alg + "'.";
                throw new UnsupportedJwtException(msg);
            }

            String digest = tokenized.getDigest();

            if (SignatureAlgorithms.NONE.equals(algorithm) && Strings.hasText(digest)) {
                //'none' algorithm, but it has a signature.  This is invalid:
                String msg = "The JWS header references signature algorithm '" + alg + "' yet the compact JWS string has a digest/signature. This is not permitted per https://tools.ietf.org/html/rfc7518#section-3.6.";
                throw new MalformedJwtException(msg);
            } else if (!Strings.hasText(digest)) {
                String msg = "The JWS header references signature algorithm '" + alg + "' but the compact JWS string does not have a signature token.";
                throw new MalformedJwtException(msg);
            }

            assert this.signingKeyResolver != null : "SigningKeyResolver cannot be null (invariant).";

            //digitally signed, let's assert the signature:
            Key key;
            if (claims != null) {
                key = signingKeyResolver.resolveSigningKey(jwsHeader, claims);
            } else {
                key = signingKeyResolver.resolveSigningKey(jwsHeader, payload);
            }
            if (key == null) {
                String msg = "Cannot verify JWS signature: unable to locate signature verification key for JWS with header: " + jwsHeader;
                throw new UnsupportedJwtException(msg);
            }

            //re-create the jwt part without the signature.  This is what is needed for signature verification:
            String jwtWithoutSignature = tokenized.getProtected() + SEPARATOR_CHAR + tokenized.getBody();

            byte[] data = jwtWithoutSignature.getBytes(StandardCharsets.US_ASCII);
            byte[] signature = base64UrlDecode(tokenized.getDigest(), "JWS signature");

            try {
                VerifySignatureRequest<Key> request =
                        new DefaultVerifySignatureRequest<>(this.provider, null, data, key, signature);

                if (!algorithm.verify(request)) {
                    String msg = "JWT signature does not match locally computed signature. JWT validity cannot be " +
                            "asserted and should not be trusted.";
                    throw new SignatureException(msg);
                }
            } catch (WeakKeyException e) {
                throw e;
            } catch (InvalidKeyException | IllegalArgumentException e) {
<<<<<<< HEAD
                String algId = algorithm.getId();
                String msg = "The parsed JWT indicates it was signed with the " + algId + " signature " +
                        "algorithm, but the specified verification key of type " + key.getClass().getName() +
                        " may not be used to validate " + algId + " signatures.  Because the verification " +
                        "key reflects a specific and expected algorithm, and the JWT does not reflect " +
                        "this algorithm, it is likely that the JWT was not expected and therefore should not be " +
                        "trusted.  Another possibility is that the parser was supplied with the incorrect " +
                        "verification key, but this cannot be assumed for security reasons.";
=======
                String algName = algorithm.getValue();
                String msg = "The parsed JWT indicates it was signed with the '" + algName + "' signature " +
                    "algorithm, but the provided " + key.getClass().getName() + " key may " +
                    "not be used to verify " + algName + " signatures.  Because the specified " +
                    "key reflects a specific and expected algorithm, and the JWT does not reflect " +
                    "this algorithm, it is likely that the JWT was not expected and therefore should not be " +
                    "trusted.  Another possibility is that the parser was provided the incorrect " +
                    "signature verification key, but this cannot be assumed for security reasons.";
>>>>>>> e1fb09ca
                throw new UnsupportedJwtException(msg, e);
            }
        }

        final boolean allowSkew = this.allowedClockSkewMillis > 0;

        //since 0.3:
        if (claims != null) {

            final Date now = this.clock.now();
            long nowTime = now.getTime();

            //https://tools.ietf.org/html/draft-ietf-oauth-json-web-token-30#section-4.1.4
            //token MUST NOT be accepted on or after any specified exp time:
            Date exp = claims.getExpiration();
            if (exp != null) {

                long maxTime = nowTime - this.allowedClockSkewMillis;
                Date max = allowSkew ? new Date(maxTime) : now;
                if (max.after(exp)) {
                    String expVal = DateFormats.formatIso8601(exp, false);
                    String nowVal = DateFormats.formatIso8601(now, false);

                    long differenceMillis = maxTime - exp.getTime();

                    String msg = "JWT expired at " + expVal + ". Current time: " + nowVal + ", a difference of " +
                            differenceMillis + " milliseconds.  Allowed clock skew: " +
                            this.allowedClockSkewMillis + " milliseconds.";
                    throw new ExpiredJwtException(header, claims, msg);
                }
            }

            //https://tools.ietf.org/html/draft-ietf-oauth-json-web-token-30#section-4.1.5
            //token MUST NOT be accepted before any specified nbf time:
            Date nbf = claims.getNotBefore();
            if (nbf != null) {

                long minTime = nowTime + this.allowedClockSkewMillis;
                Date min = allowSkew ? new Date(minTime) : now;
                if (min.before(nbf)) {
                    String nbfVal = DateFormats.formatIso8601(nbf, false);
                    String nowVal = DateFormats.formatIso8601(now, false);

                    long differenceMillis = nbf.getTime() - minTime;

                    String msg = "JWT must not be accepted before " + nbfVal + ". Current time: " + nowVal +
                            ", a difference of " +
                            differenceMillis + " milliseconds.  Allowed clock skew: " +
                            this.allowedClockSkewMillis + " milliseconds.";
                    throw new PrematureJwtException(header, claims, msg);
                }
            }

            validateExpectedClaims(header, claims);
        }

        return jwt;
    }

    /**
     * @since 0.10.0
     */
    private static Object normalize(Object o) {
        if (o instanceof Integer) {
            o = ((Integer) o).longValue();
        }
        return o;
    }

    private void validateExpectedClaims(Header<?> header, Claims claims) {

        for (String expectedClaimName : expectedClaims.keySet()) {

            Object expectedClaimValue = normalize(expectedClaims.get(expectedClaimName));
            Object actualClaimValue = normalize(claims.get(expectedClaimName));

            if (expectedClaimValue instanceof Date) {
                try {
                    actualClaimValue = claims.get(expectedClaimName, Date.class);
                } catch (Exception e) {
                    String msg = "JWT Claim '" + expectedClaimName + "' was expected to be a Date, but its value " +
                            "cannot be converted to a Date using current heuristics.  Value: " + actualClaimValue;
                    throw new IncorrectClaimException(header, claims, msg);
                }
            }

            InvalidClaimException invalidClaimException = null;

            if (actualClaimValue == null) {

                String msg = String.format(ClaimJwtException.MISSING_EXPECTED_CLAIM_MESSAGE_TEMPLATE,
                        expectedClaimName, expectedClaimValue);

                invalidClaimException = new MissingClaimException(header, claims, msg);

            } else if (!expectedClaimValue.equals(actualClaimValue)) {

                String msg = String.format(ClaimJwtException.INCORRECT_EXPECTED_CLAIM_MESSAGE_TEMPLATE,
                        expectedClaimName, expectedClaimValue, actualClaimValue);

                invalidClaimException = new IncorrectClaimException(header, claims, msg);
            }

            if (invalidClaimException != null) {
                invalidClaimException.setClaimName(expectedClaimName);
                invalidClaimException.setClaimValue(expectedClaimValue);
                throw invalidClaimException;
            }
        }
    }

    @Override
    public <T> T parse(String compact, JwtHandler<T> handler)
            throws ExpiredJwtException, MalformedJwtException, SignatureException {
        Assert.notNull(handler, "JwtHandler argument cannot be null.");
        Assert.hasText(compact, "JWT String argument cannot be null or empty.");

        Jwt<?, ?> jwt = parse(compact);

        if (jwt instanceof Jws) {
            Jws<?> jws = (Jws<?>) jwt;
            Object body = jws.getBody();
            if (body instanceof Claims) {
                return handler.onClaimsJws((Jws<Claims>) jws);
            } else {
                return handler.onPlaintextJws((Jws<String>) jws);
            }
        } else if (jwt instanceof Jwe) {
            Jwe<?> jwe = (Jwe<?>) jwt;
            Object body = jwe.getBody();
            if (body instanceof Claims) {
                return handler.onClaimsJwe((Jwe<Claims>) jwe);
            } else {
                return handler.onPlaintextJwe((Jwe<String>) jwe);
            }
        } else {
            Object body = jwt.getBody();
            if (body instanceof Claims) {
                return handler.onClaimsJwt((Jwt<?, Claims>) jwt);
            } else {
                return handler.onPlaintextJwt((Jwt<?, String>) jwt);
            }
        }
    }

    @Override
    public Jwt<?, String> parsePlaintextJwt(String plaintextJwt) {
        return parse(plaintextJwt, new JwtHandlerAdapter<Jwt<?, String>>() {
            @Override
            public Jwt<?, String> onPlaintextJwt(Jwt<?, String> jwt) {
                return jwt;
            }
        });
    }

    @Override
    public Jwt<?, Claims> parseClaimsJwt(String claimsJwt) {
        return parse(claimsJwt, new JwtHandlerAdapter<Jwt<?, Claims>>() {
            @Override
            public Jwt<?, Claims> onClaimsJwt(Jwt<?, Claims> jwt) {
                return jwt;
            }
        });
    }

    @Override
    public Jws<String> parsePlaintextJws(String plaintextJws) {
        return parse(plaintextJws, new JwtHandlerAdapter<Jws<String>>() {
            @Override
            public Jws<String> onPlaintextJws(Jws<String> jws) {
                return jws;
            }
        });
    }

    @Override
    public Jws<Claims> parseClaimsJws(String claimsJws) {
        return parse(claimsJws, new JwtHandlerAdapter<Jws<Claims>>() {
            @Override
            public Jws<Claims> onClaimsJws(Jws<Claims> jws) {
                return jws;
            }
        });
    }

    @Override
    public Jwe<String> parsePlaintextJwe(String plaintextJwe) throws JwtException {
        return parse(plaintextJwe, new JwtHandlerAdapter<Jwe<String>>() {
            @Override
            public Jwe<String> onPlaintextJwe(Jwe<String> jwe) {
                return jwe;
            }
        });
    }

    @Override
    public Jwe<Claims> parseClaimsJwe(String claimsJwe) throws JwtException {
        return parse(claimsJwe, new JwtHandlerAdapter<Jwe<Claims>>() {
            @Override
            public Jwe<Claims> onClaimsJwe(Jwe<Claims> jwe) {
                return jwe;
            }
        });
    }

    protected byte[] base64UrlDecode(String base64UrlEncoded, String name) {
        try {
            return base64UrlDecoder.decode(base64UrlEncoded);
        } catch (DecodingException e) {
            String msg = "Invalid Base64Url " + name + ": " + base64UrlEncoded;
            throw new MalformedJwtException(msg, e);
        }
    }

    protected Map<String, ?> readValue(String val, final String name) {
        try {
            byte[] bytes = val.getBytes(Strings.UTF_8);
            return deserializer.deserialize(bytes);
        } catch (MalformedJwtException | DeserializationException e) {
            throw new MalformedJwtException("Unable to read " + name + " JSON: " + val, e);
        }
    }
}<|MERGE_RESOLUTION|>--- conflicted
+++ resolved
@@ -15,18 +15,64 @@
  */
 package io.jsonwebtoken.impl;
 
-import io.jsonwebtoken.*;
+import io.jsonwebtoken.ClaimJwtException;
+import io.jsonwebtoken.Claims;
+import io.jsonwebtoken.Clock;
+import io.jsonwebtoken.CompressionCodec;
+import io.jsonwebtoken.CompressionCodecResolver;
+import io.jsonwebtoken.ExpiredJwtException;
+import io.jsonwebtoken.Header;
+import io.jsonwebtoken.Identifiable;
+import io.jsonwebtoken.IncorrectClaimException;
+import io.jsonwebtoken.InvalidClaimException;
+import io.jsonwebtoken.Jwe;
+import io.jsonwebtoken.JweHeader;
+import io.jsonwebtoken.Jws;
+import io.jsonwebtoken.JwsHeader;
+import io.jsonwebtoken.Jwt;
+import io.jsonwebtoken.JwtException;
+import io.jsonwebtoken.JwtHandler;
+import io.jsonwebtoken.JwtHandlerAdapter;
+import io.jsonwebtoken.JwtParser;
+import io.jsonwebtoken.MalformedJwtException;
+import io.jsonwebtoken.MissingClaimException;
+import io.jsonwebtoken.PrematureJwtException;
+import io.jsonwebtoken.SigningKeyResolver;
+import io.jsonwebtoken.UnsupportedJwtException;
 import io.jsonwebtoken.impl.compression.DefaultCompressionCodecResolver;
 import io.jsonwebtoken.impl.lang.Bytes;
 import io.jsonwebtoken.impl.lang.ConstantFunction;
 import io.jsonwebtoken.impl.lang.Function;
 import io.jsonwebtoken.impl.lang.LegacyServices;
-import io.jsonwebtoken.impl.security.*;
-import io.jsonwebtoken.io.*;
-import io.jsonwebtoken.lang.*;
+import io.jsonwebtoken.impl.security.ConstantKeyLocator;
+import io.jsonwebtoken.impl.security.DefaultAeadResult;
+import io.jsonwebtoken.impl.security.DefaultDecryptionKeyRequest;
+import io.jsonwebtoken.impl.security.DefaultVerifySignatureRequest;
+import io.jsonwebtoken.impl.security.EncryptionAlgorithmsBridge;
+import io.jsonwebtoken.impl.security.KeyAlgorithmsBridge;
+import io.jsonwebtoken.impl.security.SignatureAlgorithmsBridge;
+import io.jsonwebtoken.io.Decoder;
+import io.jsonwebtoken.io.Decoders;
+import io.jsonwebtoken.io.DecodingException;
+import io.jsonwebtoken.io.DeserializationException;
+import io.jsonwebtoken.io.Deserializer;
+import io.jsonwebtoken.lang.Arrays;
+import io.jsonwebtoken.lang.Assert;
+import io.jsonwebtoken.lang.Collections;
+import io.jsonwebtoken.lang.DateFormats;
+import io.jsonwebtoken.lang.Strings;
+import io.jsonwebtoken.security.AeadAlgorithm;
+import io.jsonwebtoken.security.DecryptAeadRequest;
+import io.jsonwebtoken.security.DecryptionKeyRequest;
+import io.jsonwebtoken.security.InvalidKeyException;
+import io.jsonwebtoken.security.KeyAlgorithm;
+import io.jsonwebtoken.security.Keys;
+import io.jsonwebtoken.security.PayloadSupplier;
 import io.jsonwebtoken.security.SignatureAlgorithm;
+import io.jsonwebtoken.security.SignatureAlgorithms;
 import io.jsonwebtoken.security.SignatureException;
-import io.jsonwebtoken.security.*;
+import io.jsonwebtoken.security.VerifySignatureRequest;
+import io.jsonwebtoken.security.WeakKeyException;
 
 import javax.crypto.SecretKey;
 import java.nio.charset.StandardCharsets;
@@ -551,25 +597,14 @@
             } catch (WeakKeyException e) {
                 throw e;
             } catch (InvalidKeyException | IllegalArgumentException e) {
-<<<<<<< HEAD
                 String algId = algorithm.getId();
-                String msg = "The parsed JWT indicates it was signed with the " + algId + " signature " +
-                        "algorithm, but the specified verification key of type " + key.getClass().getName() +
-                        " may not be used to validate " + algId + " signatures.  Because the verification " +
-                        "key reflects a specific and expected algorithm, and the JWT does not reflect " +
-                        "this algorithm, it is likely that the JWT was not expected and therefore should not be " +
-                        "trusted.  Another possibility is that the parser was supplied with the incorrect " +
-                        "verification key, but this cannot be assumed for security reasons.";
-=======
-                String algName = algorithm.getValue();
-                String msg = "The parsed JWT indicates it was signed with the '" + algName + "' signature " +
+                String msg = "The parsed JWT indicates it was signed with the '" + algId + "' signature " +
                     "algorithm, but the provided " + key.getClass().getName() + " key may " +
-                    "not be used to verify " + algName + " signatures.  Because the specified " +
+                    "not be used to verify " + algId + " signatures.  Because the specified " +
                     "key reflects a specific and expected algorithm, and the JWT does not reflect " +
                     "this algorithm, it is likely that the JWT was not expected and therefore should not be " +
                     "trusted.  Another possibility is that the parser was provided the incorrect " +
                     "signature verification key, but this cannot be assumed for security reasons.";
->>>>>>> e1fb09ca
                 throw new UnsupportedJwtException(msg, e);
             }
         }
