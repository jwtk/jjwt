--- conflicted
+++ resolved
@@ -242,18 +242,11 @@
     }
 
     @Test
-<<<<<<< HEAD
     void testConvenienceAudience1() {
         String audience = "You";
         String compact = Jwts.builder().setAudience(audience).compact();
-        Claims claims = Jwts.parser().parse(compact).body as Claims
+        Claims claims = Jwts.parserBuilder().build().parse(compact).body as Claims
         assertEquals claims.getAudience(), audience
-=======
-    void testConvenienceAudience() {
-        String compact = Jwts.builder().setAudience("You").compact();
-        Claims claims = Jwts.parserBuilder().build().parse(compact).body as Claims
-        assertEquals claims.getAudience(), "You"
->>>>>>> 18f0434e
 
         compact = Jwts.builder().setIssuer("Me")
                 .setAudience(audience) //set it
@@ -269,7 +262,7 @@
     void testConvenienceAudience2() {
         String audience = "You";
         String compact = Jwts.builder().setAudience(audience).compact();
-        Claims claims = Jwts.parser().parse(compact).body as Claims
+        Claims claims = Jwts.parserBuilder().build().parse(compact).body as Claims
         assertEquals claims.getAudience(), audience
 
         compact = Jwts.builder().setIssuer("Me")
@@ -277,7 +270,7 @@
                 .setAudience(null as String[]) //null should remove it
                 .compact();
 
-        claims = Jwts.parser().parse(compact).body as Claims
+        claims = Jwts.parserBuilder().build().parse(compact).body as Claims
         assertNull claims.getAudience()
         assertNull claims.getAudienceArray()
     }
@@ -286,7 +279,7 @@
     void testConvenienceAudience3() {
         String[] audience = ["You"];
         String compact = Jwts.builder().setAudience(audience).compact();
-        Claims claims = Jwts.parser().parse(compact).body as Claims
+        Claims claims = Jwts.parserBuilder().build().parse(compact).body as Claims
         assertEquals claims.getAudienceArray(), audience
 
         compact = Jwts.builder().setIssuer("Me")
@@ -294,7 +287,7 @@
                 .setAudience(null as String) //null should remove it
                 .compact();
 
-        claims = Jwts.parser().parse(compact).body as Claims
+        claims = Jwts.parserBuilder().build().parse(compact).body as Claims
         assertNull claims.getAudience()
         assertNull claims.getAudienceArray()
     }
@@ -303,7 +296,7 @@
     void testConvenienceAudience4() {
         String[] audience = ["You"];
         String compact = Jwts.builder().setAudience(audience).compact();
-        Claims claims = Jwts.parser().parse(compact).body as Claims
+        Claims claims = Jwts.parserBuilder().build().parse(compact).body as Claims
         assertEquals claims.getAudienceArray(), audience
 
         compact = Jwts.builder().setIssuer("Me")
@@ -311,7 +304,7 @@
                 .setAudience(null as String[]) //null should remove it
                 .compact();
 
-        claims = Jwts.parser().parse(compact).body as Claims
+        claims = Jwts.parserBuilder().build().parse(compact).body as Claims
         assertNull claims.getAudience()
         assertNull claims.getAudienceArray()
     }
