/*
 * Copyright (C) 2014 jsonwebtoken.io
 *
 * Licensed under the Apache License, Version 2.0 (the "License");
 * you may not use this file except in compliance with the License.
 * You may obtain a copy of the License at
 *
 *     http://www.apache.org/licenses/LICENSE-2.0
 *
 * Unless required by applicable law or agreed to in writing, software
 * distributed under the License is distributed on an "AS IS" BASIS,
 * WITHOUT WARRANTIES OR CONDITIONS OF ANY KIND, either express or implied.
 * See the License for the specific language governing permissions and
 * limitations under the License.
 */
package io.jsonwebtoken.impl;

import com.fasterxml.jackson.databind.ObjectMapper;
import io.jsonwebtoken.ClaimJwtException;
import io.jsonwebtoken.Claims;
import io.jsonwebtoken.Clock;
import io.jsonwebtoken.CompressionCodec;
import io.jsonwebtoken.CompressionCodecResolver;
import io.jsonwebtoken.ExpiredJwtException;
import io.jsonwebtoken.Header;
import io.jsonwebtoken.IncorrectClaimException;
import io.jsonwebtoken.InvalidClaimException;
import io.jsonwebtoken.Jws;
import io.jsonwebtoken.JwsHeader;
import io.jsonwebtoken.Jwt;
import io.jsonwebtoken.JwtHandler;
import io.jsonwebtoken.JwtHandlerAdapter;
import io.jsonwebtoken.JwtParser;
import io.jsonwebtoken.MalformedJwtException;
import io.jsonwebtoken.MissingClaimException;
import io.jsonwebtoken.PrematureJwtException;
import io.jsonwebtoken.SignatureAlgorithm;
import io.jsonwebtoken.SignatureException;
import io.jsonwebtoken.SigningKeyResolver;
import io.jsonwebtoken.UnsupportedJwtException;
import io.jsonwebtoken.impl.compression.DefaultCompressionCodecResolver;
import io.jsonwebtoken.impl.crypto.DefaultJwtSignatureValidator;
import io.jsonwebtoken.impl.crypto.JwtSignatureValidator;
import io.jsonwebtoken.lang.Assert;
import io.jsonwebtoken.lang.Objects;
import io.jsonwebtoken.lang.Strings;

import javax.crypto.spec.SecretKeySpec;
import java.io.IOException;
import java.security.Key;
import java.text.SimpleDateFormat;
import java.util.Date;
import java.util.Map;

@SuppressWarnings("unchecked")
public class DefaultJwtParser implements JwtParser {

    //don't need millis since JWT date fields are only second granularity:
<<<<<<< HEAD
    private static final String ISO_8601_FORMAT = "yyyy-MM-dd'T'HH:mm:ss'Z'";
=======
    private static final String ISO_8601_FORMAT = "yyyy-MM-dd'T'HH:mm:ssZ";
    private static final int MILLISECONDS_PER_SECOND = 1000;
>>>>>>> 3fb794ee

    private ObjectMapper objectMapper = new ObjectMapper();

    private byte[] keyBytes;

    private Key key;

    private SigningKeyResolver signingKeyResolver;

    private CompressionCodecResolver compressionCodecResolver = new DefaultCompressionCodecResolver();

    Claims expectedClaims = new DefaultClaims();

    private Clock clock = DefaultClock.INSTANCE;

    private int allowedClockSkewInSeconds = 0;

    @Override
    public JwtParser requireIssuedAt(Date issuedAt) {
        expectedClaims.setIssuedAt(issuedAt);

        return this;
    }

    @Override
    public JwtParser requireIssuer(String issuer) {
        expectedClaims.setIssuer(issuer);

        return this;
    }

    @Override
    public JwtParser requireAudience(String audience) {
        expectedClaims.setAudience(audience);

        return this;
    }

    @Override
    public JwtParser requireSubject(String subject) {
        expectedClaims.setSubject(subject);

        return this;
    }

    @Override
    public JwtParser requireId(String id) {
        expectedClaims.setId(id);

        return this;
    }

    @Override
    public JwtParser requireExpiration(Date expiration) {
        expectedClaims.setExpiration(expiration);

        return this;
    }

    @Override
    public JwtParser requireNotBefore(Date notBefore) {
        expectedClaims.setNotBefore(notBefore);

        return this;
    }

    @Override
    public JwtParser require(String claimName, Object value) {
        Assert.hasText(claimName, "claim name cannot be null or empty.");
        Assert.notNull(value, "The value cannot be null for claim name: " + claimName);
        expectedClaims.put(claimName, value);

        return this;
    }

    @Override
    public JwtParser setClock(Clock clock) {
        Assert.notNull(clock, "Clock instance cannot be null.");
        this.clock = clock;
        return this;
    }

    @Override
    public JwtParser setAllowedClockSkewInSeconds(int seconds) {
        allowedClockSkewInSeconds = seconds;
        return this;
    }

    @Override
    public JwtParser setSigningKey(byte[] key) {
        Assert.notEmpty(key, "signing key cannot be null or empty.");
        this.keyBytes = key;
        return this;
    }

    @Override
    public JwtParser setSigningKey(String base64EncodedKeyBytes) {
        Assert.hasText(base64EncodedKeyBytes, "signing key cannot be null or empty.");
        this.keyBytes = TextCodec.BASE64.decode(base64EncodedKeyBytes);
        return this;
    }

    @Override
    public JwtParser setSigningKey(Key key) {
        Assert.notNull(key, "signing key cannot be null.");
        this.key = key;
        return this;
    }

    @Override
    public JwtParser setSigningKeyResolver(SigningKeyResolver signingKeyResolver) {
        Assert.notNull(signingKeyResolver, "SigningKeyResolver cannot be null.");
        this.signingKeyResolver = signingKeyResolver;
        return this;
    }

    @Override
    public JwtParser setCompressionCodecResolver(CompressionCodecResolver compressionCodecResolver) {
        Assert.notNull(compressionCodecResolver, "compressionCodecResolver cannot be null.");
        this.compressionCodecResolver = compressionCodecResolver;
        return this;
    }

    @Override
    public boolean isSigned(String jwt) {

        if (jwt == null) {
            return false;
        }

        int delimiterCount = 0;

        for (int i = 0; i < jwt.length(); i++) {
            char c = jwt.charAt(i);

            if (delimiterCount == 2) {
                return !Character.isWhitespace(c) && c != SEPARATOR_CHAR;
            }

            if (c == SEPARATOR_CHAR) {
                delimiterCount++;
            }
        }

        return false;
    }

    @Override
    public Jwt parse(String jwt) throws ExpiredJwtException, MalformedJwtException, SignatureException {

        Assert.hasText(jwt, "JWT String argument cannot be null or empty.");

        String base64UrlEncodedHeader = null;
        String base64UrlEncodedPayload = null;
        String base64UrlEncodedDigest = null;

        int delimiterCount = 0;

        StringBuilder sb = new StringBuilder(128);

        for (char c : jwt.toCharArray()) {

            if (c == SEPARATOR_CHAR) {

                CharSequence tokenSeq = Strings.clean(sb);
                String token = tokenSeq!=null?tokenSeq.toString():null;

                if (delimiterCount == 0) {
                    base64UrlEncodedHeader = token;
                } else if (delimiterCount == 1) {
                    base64UrlEncodedPayload = token;
                }

                delimiterCount++;
                sb.setLength(0);
            } else {
                sb.append(c);
            }
        }

        if (delimiterCount != 2) {
            String msg = "JWT strings must contain exactly 2 period characters. Found: " + delimiterCount;
            throw new MalformedJwtException(msg);
        }
        if (sb.length() > 0) {
            base64UrlEncodedDigest = sb.toString();
        }

        if (base64UrlEncodedPayload == null) {
            throw new MalformedJwtException("JWT string '" + jwt + "' is missing a body/payload.");
        }

        // =============== Header =================
        Header header = null;

        CompressionCodec compressionCodec = null;

        if (base64UrlEncodedHeader != null) {
            String origValue = TextCodec.BASE64URL.decodeToString(base64UrlEncodedHeader);
            Map<String, Object> m = readValue(origValue);

            if (base64UrlEncodedDigest != null) {
                header = new DefaultJwsHeader(m);
            } else {
                header = new DefaultHeader(m);
            }

            compressionCodec = compressionCodecResolver.resolveCompressionCodec(header);
        }

        // =============== Body =================
        String payload;
        if (compressionCodec != null) {
            byte[] decompressed = compressionCodec.decompress(TextCodec.BASE64URL.decode(base64UrlEncodedPayload));
            payload = new String(decompressed, Strings.UTF_8);
        } else {
            payload = TextCodec.BASE64URL.decodeToString(base64UrlEncodedPayload);
        }

        Claims claims = null;

        if (payload.charAt(0) == '{' && payload.charAt(payload.length() - 1) == '}') { //likely to be json, parse it:
            Map<String, Object> claimsMap = readValue(payload);
            claims = new DefaultClaims(claimsMap);
        }

        // =============== Signature =================
        if (base64UrlEncodedDigest != null) { //it is signed - validate the signature

            JwsHeader jwsHeader = (JwsHeader) header;

            SignatureAlgorithm algorithm = null;

            if (header != null) {
                String alg = jwsHeader.getAlgorithm();
                if (Strings.hasText(alg)) {
                    algorithm = SignatureAlgorithm.forName(alg);
                }
            }

            if (algorithm == null || algorithm == SignatureAlgorithm.NONE) {
                //it is plaintext, but it has a signature.  This is invalid:
                String msg = "JWT string has a digest/signature, but the header does not reference a valid signature " +
                             "algorithm.";
                throw new MalformedJwtException(msg);
            }

            if (key != null && keyBytes != null) {
                throw new IllegalStateException("A key object and key bytes cannot both be specified. Choose either.");
            } else if ((key != null || keyBytes != null) && signingKeyResolver != null) {
                String object = key != null ? "a key object" : "key bytes";
                throw new IllegalStateException("A signing key resolver and " + object + " cannot both be specified. Choose either.");
            }

            //digitally signed, let's assert the signature:
            Key key = this.key;

            if (key == null) { //fall back to keyBytes

                byte[] keyBytes = this.keyBytes;

                if (Objects.isEmpty(keyBytes) && signingKeyResolver != null) { //use the signingKeyResolver
                    if (claims != null) {
                        key = signingKeyResolver.resolveSigningKey(jwsHeader, claims);
                    } else {
                        key = signingKeyResolver.resolveSigningKey(jwsHeader, payload);
                    }
                }

                if (!Objects.isEmpty(keyBytes)) {

                    Assert.isTrue(algorithm.isHmac(),
                                  "Key bytes can only be specified for HMAC signatures. Please specify a PublicKey or PrivateKey instance.");

                    key = new SecretKeySpec(keyBytes, algorithm.getJcaName());
                }
            }

            Assert.notNull(key, "A signing key must be specified if the specified JWT is digitally signed.");

            //re-create the jwt part without the signature.  This is what needs to be signed for verification:
            String jwtWithoutSignature = base64UrlEncodedHeader + SEPARATOR_CHAR + base64UrlEncodedPayload;

            JwtSignatureValidator validator;
            try {
                validator = createSignatureValidator(algorithm, key);
            } catch (IllegalArgumentException e) {
                String algName = algorithm.getValue();
                String msg = "The parsed JWT indicates it was signed with the " +  algName + " signature " +
                             "algorithm, but the specified signing key of type " + key.getClass().getName() +
                             " may not be used to validate " + algName + " signatures.  Because the specified " +
                             "signing key reflects a specific and expected algorithm, and the JWT does not reflect " +
                             "this algorithm, it is likely that the JWT was not expected and therefore should not be " +
                             "trusted.  Another possibility is that the parser was configured with the incorrect " +
                             "signing key, but this cannot be assumed for security reasons.";
                throw new UnsupportedJwtException(msg, e);
            }

            if (!validator.isValid(jwtWithoutSignature, base64UrlEncodedDigest)) {
                String msg = "JWT signature does not match locally computed signature. JWT validity cannot be " +
                             "asserted and should not be trusted.";
                throw new SignatureException(msg);
            }
        }

        //since 0.3:
        if (claims != null) {

            long allowedClockSkewInMilliseconds = (long) allowedClockSkewInSeconds * MILLISECONDS_PER_SECOND;
            SimpleDateFormat sdf;

            final Date now = this.clock.now();

            //https://tools.ietf.org/html/draft-ietf-oauth-json-web-token-30#section-4.1.4
            //token MUST NOT be accepted on or after any specified exp time:
            Date exp = claims.getExpiration();
            if (exp != null) {

                Date nowWithAllowedClockSkew = new Date(now.getTime() - allowedClockSkewInMilliseconds);
                if (nowWithAllowedClockSkew.equals(exp) || nowWithAllowedClockSkew.after(exp)) {
                    sdf = new SimpleDateFormat(ISO_8601_FORMAT);
                    String expVal = sdf.format(exp);
                    String nowVal = sdf.format(now);

                    String msg = "JWT expired at " + expVal + ". Current time: " + nowVal +
                                 ". Allowed clock skew: " + allowedClockSkewInSeconds + " second(s).";
                    throw new ExpiredJwtException(header, claims, msg);
                }
            }

            //https://tools.ietf.org/html/draft-ietf-oauth-json-web-token-30#section-4.1.5
            //token MUST NOT be accepted before any specified nbf time:
            Date nbf = claims.getNotBefore();
            if (nbf != null) {

                Date nowWithAllowedClockSkew = new Date(now.getTime() + allowedClockSkewInMilliseconds);
                if (nowWithAllowedClockSkew.before(nbf)) {
                    sdf = new SimpleDateFormat(ISO_8601_FORMAT);
                    String nbfVal = sdf.format(nbf);
                    String nowVal = sdf.format(now);

                    String msg = "JWT must not be accepted before " + nbfVal + ". Current time: " + nowVal +
                                 ". Allowed clock skew: " + allowedClockSkewInSeconds + " second(s).";
                    throw new PrematureJwtException(header, claims, msg);
                }
            }

            validateExpectedClaims(header, claims);
        }

        Object body = claims != null ? claims : payload;

        if (base64UrlEncodedDigest != null) {
            return new DefaultJws<Object>((JwsHeader) header, body, base64UrlEncodedDigest);
        } else {
            return new DefaultJwt<Object>(header, body);
        }
    }

    private void validateExpectedClaims(Header header, Claims claims) {
        for (String expectedClaimName : expectedClaims.keySet()) {

            Object expectedClaimValue = expectedClaims.get(expectedClaimName);
            Object actualClaimValue = claims.get(expectedClaimName);

            if (
                Claims.ISSUED_AT.equals(expectedClaimName) ||
                Claims.EXPIRATION.equals(expectedClaimName) ||
                Claims.NOT_BEFORE.equals(expectedClaimName)
            ) {
                expectedClaimValue = expectedClaims.get(expectedClaimName, Date.class);
                actualClaimValue = claims.get(expectedClaimName, Date.class);
            } else if (
                expectedClaimValue instanceof Date &&
                actualClaimValue != null &&
                actualClaimValue instanceof Long
            ) {
                actualClaimValue = new Date((Long)actualClaimValue);
            }

            InvalidClaimException invalidClaimException = null;

            if (actualClaimValue == null) {
                String msg = String.format(
                    ClaimJwtException.MISSING_EXPECTED_CLAIM_MESSAGE_TEMPLATE,
                    expectedClaimName, expectedClaimValue
                );
                invalidClaimException = new MissingClaimException(header, claims, msg);
            } else if (!expectedClaimValue.equals(actualClaimValue)) {
                String msg = String.format(
                    ClaimJwtException.INCORRECT_EXPECTED_CLAIM_MESSAGE_TEMPLATE,
                    expectedClaimName, expectedClaimValue, actualClaimValue
                );
                invalidClaimException = new IncorrectClaimException(header, claims, msg);
            }

            if (invalidClaimException != null) {
                invalidClaimException.setClaimName(expectedClaimName);
                invalidClaimException.setClaimValue(expectedClaimValue);
                throw invalidClaimException;
            }
        }
    }

    /*
     * @since 0.5 mostly to allow testing overrides
     */
    protected JwtSignatureValidator createSignatureValidator(SignatureAlgorithm alg, Key key) {
        return new DefaultJwtSignatureValidator(alg, key);
    }

    @Override
    public <T> T parse(String compact, JwtHandler<T> handler)
        throws ExpiredJwtException, MalformedJwtException, SignatureException {
        Assert.notNull(handler, "JwtHandler argument cannot be null.");
        Assert.hasText(compact, "JWT String argument cannot be null or empty.");

        Jwt jwt = parse(compact);

        if (jwt instanceof Jws) {
            Jws jws = (Jws) jwt;
            Object body = jws.getBody();
            if (body instanceof Claims) {
                return handler.onClaimsJws((Jws<Claims>) jws);
            } else {
                return handler.onPlaintextJws((Jws<String>) jws);
            }
        } else {
            Object body = jwt.getBody();
            if (body instanceof Claims) {
                return handler.onClaimsJwt((Jwt<Header, Claims>) jwt);
            } else {
                return handler.onPlaintextJwt((Jwt<Header, String>) jwt);
            }
        }
    }

    @Override
    public Jwt<Header, String> parsePlaintextJwt(String plaintextJwt) {
        return parse(plaintextJwt, new JwtHandlerAdapter<Jwt<Header, String>>() {
            @Override
            public Jwt<Header, String> onPlaintextJwt(Jwt<Header, String> jwt) {
                return jwt;
            }
        });
    }

    @Override
    public Jwt<Header, Claims> parseClaimsJwt(String claimsJwt) {
        try {
            return parse(claimsJwt, new JwtHandlerAdapter<Jwt<Header, Claims>>() {
                @Override
                public Jwt<Header, Claims> onClaimsJwt(Jwt<Header, Claims> jwt) {
                    return jwt;
                }
            });
        } catch (IllegalArgumentException iae) {
            throw new UnsupportedJwtException("Signed JWSs are not supported.", iae);
        }
    }

    @Override
    public Jws<String> parsePlaintextJws(String plaintextJws) {
        try {
            return parse(plaintextJws, new JwtHandlerAdapter<Jws<String>>() {
                @Override
                public Jws<String> onPlaintextJws(Jws<String> jws) {
                    return jws;
                }
            });
        } catch (IllegalArgumentException iae) {
            throw new UnsupportedJwtException("Signed JWSs are not supported.", iae);
        }
    }

    @Override
    public Jws<Claims> parseClaimsJws(String claimsJws) {
        return parse(claimsJws, new JwtHandlerAdapter<Jws<Claims>>() {
            @Override
            public Jws<Claims> onClaimsJws(Jws<Claims> jws) {
                return jws;
            }
        });
    }

    @SuppressWarnings("unchecked")
    protected Map<String, Object> readValue(String val) {
        try {
            return objectMapper.readValue(val, Map.class);
        } catch (IOException e) {
            throw new MalformedJwtException("Unable to read JSON value: " + val, e);
        }
    }
}<|MERGE_RESOLUTION|>--- conflicted
+++ resolved
@@ -56,12 +56,8 @@
 public class DefaultJwtParser implements JwtParser {
 
     //don't need millis since JWT date fields are only second granularity:
-<<<<<<< HEAD
     private static final String ISO_8601_FORMAT = "yyyy-MM-dd'T'HH:mm:ss'Z'";
-=======
-    private static final String ISO_8601_FORMAT = "yyyy-MM-dd'T'HH:mm:ssZ";
     private static final int MILLISECONDS_PER_SECOND = 1000;
->>>>>>> 3fb794ee
 
     private ObjectMapper objectMapper = new ObjectMapper();
 
