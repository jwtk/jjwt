[![Build Status](https://travis-ci.org/jwtk/jjwt.svg?branch=master)](https://travis-ci.org/jwtk/jjwt)
[![Coverage Status](https://coveralls.io/repos/github/jwtk/jjwt/badge.svg?branch=master)](https://coveralls.io/github/jwtk/jjwt?branch=master)
[![Gitter](https://badges.gitter.im/jwtk/jjwt.svg)](https://gitter.im/jwtk/jjwt?utm_source=badge&utm_medium=badge&utm_campaign=pr-badge)

## Java JWT: JSON Web Token for Java and Android

JJWT aims to be the easiest to use and understand library for creating and verifying JSON Web Tokens (JWTs) on the JVM
and Android.

JJWT is a pure Java implementation based 
exclusively on the [JWT](https://tools.ietf.org/html/rfc7519), 
[JWS](https://tools.ietf.org/html/rfc7515), [JWE](https://tools.ietf.org/html/rfc7516), 
[JWK](https://tools.ietf.org/html/rfc7517) and [JWA](https://tools.ietf.org/html/rfc7518) RFC specifications and 
open source under the terms of the [Apache 2.0 License](http://www.apache.org/licenses/LICENSE-2.0).

The library was created by [Les Hazlewood](https://github.com/lhazlewood)
and is supported and maintained by a [community](https://github.com/jwtk/jjwt/graphs/contributors) of contributors.

We've also added some convenience extensions that are not part of the specification, such as JWS compression and claim 
enforcement.

## Table of Contents

* [Features](#features)
  * [Currently Unsupported Features](#features-unsupported)
* [Community](#community)
  * [Getting Help](#help)
    * [Questions](#help-questions)
    * [Bugs and Feature Requests](#help-issues)
  * [Contributing](#contributing)
    * [Pull Requests](#contributing-pull-requests)
    * [Help Wanted](#contributing-help-wanted)
* [What is a JSON Web Token?](#overview)
* [Installation](#install)
  * [JDK Projects](#install-jdk)
    * [Maven](#install-jdk-maven)
    * [Gradle](#install-jdk-gradle)
  * [Android Projects](#install-android)
    * [Dependencies](#install-android-dependencies)
    * [Proguard Exclusions](#install-android-proguard)
  * [Understanding JJWT Dependencies](#install-understandingdependencies)
* [Quickstart](#quickstart)
* [Signed JWTs](#jws)
  * [Signature Algorithm Keys](#jws-key)
    * [HMAC-SHA](#jws-key-hmacsha)
    * [RSA](#jws-key-rsa)
    * [Elliptic Curve](#jws-key-ecdsa)
    * [Creating Safe Keys](#jws-key-create)
      * [Secret Keys](#jws-key-create-secret)
      * [Asymetric Keys](#jws-key-create-asym)
  * [Create a JWS](#jws-create)
    * [Header](#jws-create-header)
      * [Instance](#jws-create-header-instance)
      * [Map](#jws-create-header-map)
    * [Claims](#jws-create-claims)
      * [Standard Claims](#jws-create-claims-standard)
      * [Custom Claims](#jws-create-claims-custom)
      * [Claims Instance](#jws-create-claims-instance)
      * [Claims Map](#jws-create-claims-map)
    * [Signing Key](#jws-create-key)
      * [SecretKey Formats](#jws-create-key-secret)
      * [Signature Algorithm Override](#jws-create-key-algoverride)
    * [Compression](#jws-create-compression)
  * [Read a JWS](#jws-read)
    * [Verification Key](#jws-read-key)
      * [Find the Verification Key at Runtime](#jws-read-key-resolver)
    * [Claims Assertions](#jws-read-claims)
    * [Accounting for Clock Skew](#jws-read-clock)
      * [Custom Clock](#jws-read-clock-custom)
    * [Decompression](#jws-read-decompression)
    <!-- * [Error Handling](#jws-read-errors) -->
* [Compression](#compression)
  * [Custom Compression Codec](#compression-custom)
* [JSON Processor](#json)
  * [Custom JSON Processor](#json-custom)
  * [Jackson ObjectMapper](#json-jackson)
    * [Custom Claim Types](#json-jackson-custom-types)
  * [Gson](#json-gson)
* [Base64 Support](#base64)
  * [Base64 in Security Contexts](#base64-security)
    * [Base64 is not Encryption](#base64-not-encryption)
    * [Changing Base64 Characters](#base64-changing-characters)
  * [Custom Base64 Codec](#base64-custom)

<a name="features"></a>
## Features

 * Fully functional on all JDKs and Android
 * Automatic security best practices and assertions
 * Easy to learn and read API
 * Convenient and readable [fluent](http://en.wikipedia.org/wiki/Fluent_interface) interfaces, great for IDE auto-completion to write code quickly
 * Fully RFC specification compliant on all implemented functionality, tested against RFC-specified test vectors
 * Stable implementation with enforced 100% test code coverage.  Literally every single method, statement and 
   conditional branch variant in the entire codebase is tested and required to pass on every build.
 * Creating, parsing and verifying digitally signed compact JWTs (aka JWSs) with all standard JWS algorithms:
    * HS256: HMAC using SHA-256
    * HS384: HMAC using SHA-384
    * HS512: HMAC using SHA-512
    * ES256: ECDSA using P-256 and SHA-256
    * ES384: ECDSA using P-384 and SHA-384
    * ES512: ECDSA using P-521 and SHA-512
    * RS256: RSASSA-PKCS-v1_5 using SHA-256
    * RS384: RSASSA-PKCS-v1_5 using SHA-384
    * RS512: RSASSA-PKCS-v1_5 using SHA-512
    * PS256: RSASSA-PSS using SHA-256 and MGF1 with SHA-256<sup>1</sup>
    * PS384: RSASSA-PSS using SHA-384 and MGF1 with SHA-384<sup>1</sup>
    * PS512: RSASSA-PSS using SHA-512 and MGF1 with SHA-512<sup>1</sup>
    
     <sup>1. Requires JDK 11 or a compatible JCA Provider (like BouncyCastle) in the runtime classpath.</sup>
 * Convenience enhancements beyond the specification such as
    * Body compression for any large JWT, not just JWEs
    * Claims assertions (requiring specific values)
    * Claim POJO marshaling and unmarshaling when using a compatible JSON parser (e.g. Jackson) 
    * Secure Key generation based on desired JWA algorithms
    * and more...
    
<a name="features-unsupported"></a>
### Currently Unsupported Features

* [Non-compact](https://tools.ietf.org/html/rfc7515#section-7.2) serialization and parsing.
* JWE (Encryption for JWT)

These features will be implemented in a future release.  Community contributions are welcome!

<a name="community"></a>
## Community

<a name="help"></a>
### Getting Help

If you have trouble using JJWT, please first read the documentation on this page before asking questions.  We try 
very hard to ensure JJWT's documentation is robust, categorized with a table of contents, and up to date for each release.

<a name="help-questions"></a>
#### Questions

If the documentation or the API JavaDoc isn't sufficient, and you either have usability questions or are confused
about something, please [ask your question here](https://stackoverflow.com/questions/ask?tags=jjwt&guided=false).

After asking your question, you may wish to join our [Slack](https://jwtk.slack.com/messages/CBNACTN3A) or
[Gittr](https://gitter.im/jwtk/jjwt) chat rooms, but note that they may not always be attended. You will usually
have a better chance of having your question answered by 
[asking your question here](https://stackoverflow.com/questions/ask?tags=jjwt&guided=false).
   
If you believe you have found a bug or would like to suggest a feature enhancement, please create a new GitHub issue, 
however:

**Please do not create a GitHub issue to ask a question.**  

We use GitHub Issues to track actionable work that requires changes to JJWT's design and/or codebase.  If you have a 
usability question, instead please 
[ask your question here](https://stackoverflow.com/questions/ask?tags=jjwt&guided=false), or try Slack or Gittr as 
described above.

**If a GitHub Issue is created that does not represent actionable work for JJWT's codebase, it will be promptly closed.**

<a name="help-issues"></a>
#### Bugs and Feature Requests

If you do not have a usability question and believe you have a legitimate bug or feature request, 
please do [create a new JJWT issue](https://github.com/jwtk/jjwt/issues/new).

If you feel like you'd like to help fix a bug or implement the new feature yourself, please read the Contributing 
section next before starting any work.

<a name="contributing"></a>
### Contributing

<a name="contributing-pull-requests"></a>
#### Pull Requests

Simple Pull Requests that fix anything other than JJWT core code (documentation, JavaDoc, typos, test cases, etc) are 
always appreciated and have a high likelihood of being merged quickly. Please send them!

However, if you want or feel the need to change JJWT's functionality or core code, please do not issue a pull request 
without [creating a new JJWT issue](https://github.com/jwtk/jjwt/issues/new) and discussing your desired 
changes **first**, _before you start working on it_.

It would be a shame to reject your earnest and genuinely appreciated pull request if it might not align with the 
project's goals, design expectations or planned functionality.  We've sadly had to reject large PRs in the past because
they were out of sync with project or design expectations - all because the PR author didn't first check in with 
the team first before working on a solution.

So, please [create a new JJWT issue](https://github.com/jwtk/jjwt/issues/new) first to discuss, and then we can see if
(or how) a PR is warranted.  Thank you!

<a name="contributing-help-wanted"></a>
#### Help Wanted

If you would like to help, but don't know where to start, please visit the 
[Help Wanted Issues](https://github.com/jwtk/jjwt/labels/help%20wanted) page and pick any of the 
ones there, and we'll be happy to discuss and answer questions in the issue comments.

If any of those don't appeal to you, no worries! Any help you would like to offer would be 
appreciated based on the above caveats concerning [contributing pull reqeuests](#contributing-pull-requests). Feel free
to discuss or ask questions first if you're not sure. :)

<a name="overview"></a>
## What is a JSON Web Token?

Don't know what a JSON Web Token is? Read on. Otherwise, jump on down to the [Installation](#Installation) section.

JWT is a means of transmitting information between two parties in a compact, verifiable form.

The bits of information encoded in the body of a JWT are called `claims`. The expanded form of the JWT is in a JSON format, so each `claim` is a key in the JSON object.
 
JWTs can be cryptographically signed (making it a [JWS](https://tools.ietf.org/html/rfc7515)) or encrypted (making it a [JWE](https://tools.ietf.org/html/rfc7516)).

This adds a powerful layer of verifiability to the user of JWTs. The receiver has a high degree of confidence that the JWT has not been tampered with by verifying the signature, for instance.

The compact representation of a signed JWT is a string that has three parts, each separated by a `.`:

```
eyJhbGciOiJIUzI1NiJ9.eyJzdWIiOiJKb2UifQ.ipevRNuRP6HflG8cFKnmUPtypruRC4fb1DWtoLL62SY
```

Each part is [Base64URL](https://en.wikipedia.org/wiki/Base64)-encoded. The first part is the header, which at a 
minimum needs to specify the algorithm used to sign the JWT. The second part is the body. This part has all 
the claims of this JWT encoded in it. The final part is the signature. It's computed by passing a combination of 
the header and body through the algorithm specified in the header.
 
If you pass the first two parts through a base 64 url decoder, you'll get the following (formatting added for 
clarity):

`header`
```
{
  "alg": "HS256"
}
```

`body`
```
{
  "sub": "Joe"
}
```

In this case, the information we have is that the HMAC using SHA-256 algorithm was used to sign the JWT. And, the 
body has a single claim, `sub` with value `Joe`.

There are a number of standard claims, called [Registered Claims](https://tools.ietf.org/html/rfc7519#section-4.1), 
in the specification and `sub` (for subject) is one of them.

To compute the signature, you need a secret key to sign it. We'll cover keys and algorithms later.

<a name="install"></a>
## Installation

Use your favorite Maven-compatible build tool to pull the dependencies from Maven Central.

The dependencies could differ slightly if you are working with a [JDK project](#install-jdk) or an 
[Android project](#install-android).

<a name="install-jdk"></a>
### JDK Projects

If you're building a (non-Android) JDK project, you will want to define the following dependencies:

<a name="install-jdk-maven"></a>
#### Maven

```xml
<dependency>
    <groupId>io.jsonwebtoken</groupId>
    <artifactId>jjwt-api</artifactId>
    <version>0.11.3</version>
</dependency>
<dependency>
    <groupId>io.jsonwebtoken</groupId>
    <artifactId>jjwt-impl</artifactId>
    <version>0.11.3</version>
    <scope>runtime</scope>
</dependency>
<dependency>
    <groupId>io.jsonwebtoken</groupId>
    <artifactId>jjwt-jackson</artifactId> <!-- or jjwt-gson if Gson is preferred -->
    <version>0.11.3</version>
    <scope>runtime</scope>
</dependency>
<!-- Uncomment this next dependency if you are using JDK 10 or earlier and you also want to use 
     RSASSA-PSS (PS256, PS384, PS512) algorithms.  JDK 11 or later does not require it for those algorithms:
<dependency>
    <groupId>org.bouncycastle</groupId>
    <artifactId>bcprov-jdk15on</artifactId>
    <version>1.60</version>
    <scope>runtime</scope>
</dependency>
-->

```

<a name="install-jdk-gradle"></a>
#### Gradle

```groovy
dependencies {
<<<<<<< HEAD
    implementation 'io.jsonwebtoken:jjwt-api:0.11.2'
    runtimeOnly 'io.jsonwebtoken:jjwt-impl:0.11.2',
=======
    compile 'io.jsonwebtoken:jjwt-api:0.11.3'
    runtime 'io.jsonwebtoken:jjwt-impl:0.11.3',
>>>>>>> 0905bae2
            // Uncomment the next line if you want to use RSASSA-PSS (PS256, PS384, PS512) algorithms:
            //'org.bouncycastle:bcprov-jdk15on:1.60',
            'io.jsonwebtoken:jjwt-jackson:0.11.3' // or 'io.jsonwebtoken:jjwt-gson:0.11.3' for gson
}
```

<a name="install-android"></a>
### Android Projects

Android projects will want to define the following dependencies and Proguard exclusions:

<a name="install-android-dependencies"></a>
#### Dependencies

Add the dependencies to your project:

```groovy
dependencies {
    api 'io.jsonwebtoken:jjwt-api:0.11.3'
    runtimeOnly 'io.jsonwebtoken:jjwt-impl:0.11.3' 
    runtimeOnly('io.jsonwebtoken:jjwt-orgjson:0.11.3') {
        exclude group: 'org.json', module: 'json' //provided by Android natively
    }
    // Uncomment the next line if you want to use RSASSA-PSS (PS256, PS384, PS512) algorithms:
    //runtimeOnly 'org.bouncycastle:bcprov-jdk15on:1.60'
}
```

<a name="install-android-proguard"></a>
#### Proguard

You can use the following [Android Proguard](https://developer.android.com/studio/build/shrink-code) exclusion rules: 

```
-keepattributes InnerClasses

-keep class io.jsonwebtoken.** { *; }
-keepnames class io.jsonwebtoken.* { *; }
-keepnames interface io.jsonwebtoken.* { *; }

-keep class org.bouncycastle.** { *; }
-keepnames class org.bouncycastle.** { *; }
-dontwarn org.bouncycastle.**
```

<a name="install-understandingdependencies"></a>
### Understanding JJWT Dependencies

Notice the above dependency declarations all have only one compile-time dependency and the rest are declared as 
_runtime_ dependencies.

This is because JJWT is designed so you only depend on the APIs that are explicitly designed for you to use in
your applications and all other internal implementation details - that can change without warning - are relegated to
runtime-only dependencies.  This is an extremely important point if you want to ensure stable JJWT usage and
upgrades over time:

**JJWT guarantees semantic versioning compatibility for all of its artifacts _except_ the `jjwt-impl` .jar.  No such 
guarantee is made for the `jjwt-impl` .jar and internal changes in that .jar can happen at any time.  Never add the 
`jjwt-impl` .jar to your project with `compile` scope - always declare it with `runtime` scope.**

This is done to benefit you: great care goes into curating the `jjwt-api` .jar and ensuring it contains what you need
and remains backwards compatible as much as is possible so you can depend on that safely with compile scope.  The 
runtime `jjwt-impl` .jar strategy affords the JJWT developers the flexibility to change the internal packages and 
implementations whenever and however necessary.  This helps us implement features, fix bugs, and ship new releases to 
you more quickly and efficiently.

<a name="quickstart"></a>
## Quickstart

Most complexity is hidden behind a convenient and readable builder-based [fluent interface](http://en.wikipedia.org/wiki/Fluent_interface), great for relying on IDE auto-completion to write code quickly.  Here's an example:

```java
import io.jsonwebtoken.Jwts;
import io.jsonwebtoken.SignatureAlgorithm;
import io.jsonwebtoken.security.Keys;
import java.security.Key;

// We need a signing key, so we'll create one just for this example. Usually
// the key would be read from your application configuration instead.
Key key = Keys.secretKeyFor(SignatureAlgorithm.HS256);

String jws = Jwts.builder().setSubject("Joe").signWith(key).compact();
```

How easy was that!?

In this case, we are:
 
 1. *building* a JWT that will have the 
[registered claim](https://tools.ietf.org/html/rfc7519#section-4.1) `sub` (subject) set to `Joe`. We are then
 2. *signing* the JWT using a key suitable for the HMAC-SHA-256 algorithm.  Finally, we are
 3. *compacting* it into its final `String` form.  A signed JWT is called a 'JWS'.

The resultant `jws` String looks like this:

```
eyJhbGciOiJIUzI1NiJ9.eyJzdWIiOiJKb2UifQ.1KP0SsvENi7Uz1oQc07aXTL7kpQG5jBNIybqr60AlD4
```

Now let's verify the JWT (you should always discard JWTs that don't match an expected signature):

```java
assert Jwts.parserBuilder().setSigningKey(key).build().parseClaimsJws(jws).getBody().getSubject().equals("Joe");
```

**NOTE: Ensure you call the `parseClaimsJws` method** (since there are many similar methods available). You will get an `UnsupportedJwtException` if you parse your JWT with wrong method.

There are two things going on here. The `key` from before is being used to validate the signature of the JWT. If it 
fails to verify the JWT, a `SignatureException` (which extends from `JwtException`) is thrown. Assuming the JWT is 
validated, we parse out the claims and assert that that subject is set to `Joe`.

You have to love code one-liners that pack a punch!

But what if parsing or signature validation failed?  You can catch `JwtException` and react accordingly:

```java
try {

    Jwts.parserBuilder().setSigningKey(key).build().parseClaimsJws(compactJws);

    //OK, we can trust this JWT

} catch (JwtException e) {

    //don't trust the JWT!
}
```

<a name="jws"></a>
## Signed JWTs

The JWT specification provides for the ability to 
[cryptographically _sign_](https://en.wikipedia.org/wiki/Digital_signature) a JWT.  Signing a JWT:
 
1. guarantees the JWT was created by someone we know (it is authentic) as well as
2. guarantees that no-one has manipulated or changed the JWT after it was created (its integrity is maintained).

These two properties - authenticity and integrity - assure us that a JWT contains information we can trust.  If a 
JWT fails authenticity or integrity checks, we should always reject that JWT because we can't trust it.

So how is a JWT signed?  Let's walk through it with some easy-to-read pseudocode:

1. Assume we have a JWT with a JSON header and body (aka 'Claims') as follows:
  
   **header**
   ```
   {
     "alg": "HS256"
   }
   ```
   
   **body**
   ```
   {
     "sub": "Joe"
   }
   ```
   
2. Remove all unnecessary whitespace in the JSON:
   
   ```groovy
   String header = '{"alg":"HS256"}'
   String claims = '{"sub":"Joe"}'
   ```
   
3. Get the UTF-8 bytes and Base64URL-encode each:
   
   ```groovy
   String encodedHeader = base64URLEncode( header.getBytes("UTF-8") )
   String encodedClaims = base64URLEncode( claims.getBytes("UTF-8") )
   ```
   
4. Concatenate the encoded header and claims with a period character between them:

   ```groovy
   String concatenated = encodedHeader + '.' + encodedClaims
   ```
   
5.  Use a sufficiently-strong cryptographic secret or private key, along with a signing algorithm of your choice
    (we'll use HMAC-SHA-256 here), and sign the concatenated string:
    
    ```groovy
    Key key = getMySecretKey()
    byte[] signature = hmacSha256( concatenated, key )
    ```
    
6. Because signatures are always byte arrays, Base64URL-encode the signature and append a period character '.' and it 
   to the concatenated string:
   
   ```groovy
   String jws = concatenated + '.' + base64URLEncode( signature )
   ```
 
 
And there you have it, the final `jws` String looks like this:
 
```
eyJhbGciOiJIUzI1NiJ9.eyJzdWIiOiJKb2UifQ.1KP0SsvENi7Uz1oQc07aXTL7kpQG5jBNIybqr60AlD4
```

This is called a 'JWS' - short for _signed_ JWT.

Of course, no one would want to do this manually in code, and worse, if you get anything wrong, you could cause 
security problems or weaknesses.  As a result, JJWT was created to handle all of this for you: JJWT completely 
automates both the creation of JWSs as well as the parsing and verification of JWSs for you.

But before we dig in to showing you how to create a JWS using JJWT, let's briefly discuss Signature Algorithms and 
Keys, specifically as they relate to the JWT specifications.  Understanding them is critical to being able to create a 
JWS properly.

<a name="jws-key"></a>
### Signature Algorithms Keys

The JWT specification identifies 12 standard signature algorithms - 3 secret key algorithms and 9 asymmetric 
key algorithms - identified by the following names:

* `HS256`: HMAC using SHA-256
* `HS384`: HMAC using SHA-384
* `HS512`: HMAC using SHA-512
* `ES256`: ECDSA using P-256 and SHA-256
* `ES384`: ECDSA using P-384 and SHA-384
* `ES512`: ECDSA using P-521 and SHA-512
* `RS256`: RSASSA-PKCS-v1_5 using SHA-256
* `RS384`: RSASSA-PKCS-v1_5 using SHA-384
* `RS512`: RSASSA-PKCS-v1_5 using SHA-512
* `PS256`: RSASSA-PSS using SHA-256 and MGF1 with SHA-256
* `PS384`: RSASSA-PSS using SHA-384 and MGF1 with SHA-384
* `PS512`: RSASSA-PSS using SHA-512 and MGF1 with SHA-512

These are all represented in the `io.jsonwebtoken.SignatureAlgorithm` enum.

What's really important about these algorithms - other than their security properties - is that the JWT specification
[RFC 7518, Sections 3.2 through 3.5](https://tools.ietf.org/html/rfc7518#section-3)
_requires_ (mandates) that you MUST use keys that are sufficiently strong for a chosen algorithm.

This means that JJWT - a specification-compliant library - will also enforce that you use sufficiently strong keys
for the algorithms you choose.  If you provide a weak key for a given algorithm, JJWT will reject it and throw an
exception.

This is not because we want to make your life difficult, we promise! The reason why the JWT specification, and 
consequently JJWT, mandates key lengths is that the security model of a particular algorithm can completely break 
down if you don't adhere to the mandatory key properties of the algorithm, effectively having no security at all.  No 
one wants completely insecure JWTs, right?  Neither would we.

So what are the requirements?

<a name="jws-key-hmacsha"></a>
#### HMAC-SHA

JWT HMAC-SHA signature algorithms `HS256`, `HS384`, and `HS512` require a secret key that is _at least_ as many bits as
the algorithm's signature (digest) length per [RFC 7512 Section 3.2](https://tools.ietf.org/html/rfc7518#section-3.2). 
This means:

* `HS256` is HMAC-SHA-256, and that produces digests that are 256 bits (32 bytes) long, so `HS256` _requires_ that you
  use a secret key that is at least 32 bytes long.
  
* `HS384` is HMAC-SHA-384, and that produces digests that are 384 bits (48 bytes) long, so `HS384` _requires_ that you
  use a secret key that is at least 48 bytes long. 

* `HS512` is HMAC-SHA-512, and that produces digests that are 512 bits (64 bytes) long, so `HS512` _requires_ that you
  use a secret key that is at least 64 bytes long. 
  
<a name="jws-key-rsa"></a>
#### RSA

JWT RSA signature algorithms `RS256`, `RS384`, `RS512`, `PS256`, `PS384` and `PS512` all require a minimum key length
(aka an RSA modulus bit length) of `2048` bits per RFC 7512 Sections 
[3.3](https://tools.ietf.org/html/rfc7518#section-3.3) and [3.5](https://tools.ietf.org/html/rfc7518#section-3.5). 
Anything smaller than this (such as 1024 bits) will be rejected with an `InvalidKeyException`.

That said, in keeping with best practices and increasing key lengths for security longevity, JJWT 
recommends that you use:

* at least 2048 bit keys with `RS256` and `PS256`
* at least 3072 bit keys with `RS384` and `PS384`
* at least 4096 bit keys with `RS512` and `PS512`

These are only JJWT suggestions and not requirements. JJWT only enforces JWT specification requirements and
for any RSA key, the requirement is the RSA key (modulus) length in bits MUST be >= 2048 bits.

<a name="jws-key-ecdsa"></a>
#### Elliptic Curve

JWT Elliptic Curve signature algorithms `ES256`, `ES384`, and `ES512` all require a minimum key length
(aka an Elliptic Curve order bit length) that is _at least_ as many bits as the algorithm signature's individual 
`R` and `S` components per [RFC 7512 Section 3.4](https://tools.ietf.org/html/rfc7518#section-3.4).  This means:

* `ES256` requires that you use a private key that is at least 256 bits (32 bytes) long.
  
* `ES384` requires that you use a private key that is at least 384 bits (48 bytes) long.

* `ES512` requires that you use a private key that is at least 512 bits (64 bytes) long.

<a name="jws-key-create"></a>
#### Creating Safe Keys

If you don't want to think about bit length requirements or just want to make your life easier, JJWT has
provided the `io.jsonwebtoken.security.Keys` utility class that can generate sufficiently secure keys for any given
JWT signature algorithm you might want to use.

<a name="jws-key-create-secret"></a>
##### Secret Keys

If you want to generate a sufficiently strong `SecretKey` for use with the JWT HMAC-SHA algorithms, use the 
`Keys.secretKeyFor(SignatureAlgorithm)` helper method:

```java
SecretKey key = Keys.secretKeyFor(SignatureAlgorithm.HS256); //or HS384 or HS512
```

Under the hood, JJWT uses the JCA provider's `KeyGenerator` to create a secure-random key with the correct minimum
length for the given algorithm.

If you need to save this new `SecretKey`, you can Base64 (or Base64URL) encode it:

```java
String secretString = Encoders.BASE64.encode(key.getEncoded());
```

Ensure you save the resulting `secretString` somewhere safe - 
[Base64-encoding is not encryption](#base64-not-encryption), so it's still considered sensitive information. You can 
further encrypt it, etc, before saving to disk (for example).

<a name="jws-key-create-asym"></a>
##### Asymmetric Keys

If you want to generate sufficiently strong Elliptic Curve or RSA asymmetric key pairs for use with JWT ECDSA or RSA
algorithms, use the `Keys.keyPairFor(SignatureAlgorithm)` helper method:

```java
KeyPair keyPair = Keys.keyPairFor(SignatureAlgorithm.RS256); //or RS384, RS512, PS256, PS384, PS512, ES256, ES384, ES512
```

You use the private key (`keyPair.getPrivate()`) to create a JWS and the public key (`keyPair.getPublic()`) to 
parse/verify a JWS.

**NOTE: The `PS256`, `PS384`, and `PS512` algorithms require JDK 11 or a compatible JCA Provider 
(like BouncyCastle) in the runtime classpath.**  If you are using JDK 10 or earlier and you want to use them, see 
the [Installation](#Installation) section to see how to enable BouncyCastle.  All other algorithms are natively 
supported by the JDK.

<a name="jws-create"></a>
### Creating a JWS

You create a JWS as follows:

1. Use the `Jwts.builder()` method to create a `JwtBuilder` instance.  
2. Call `JwtBuilder` methods to add header parameters and claims as desired.
3. Specify the `SecretKey` or asymmetric `PrivateKey` you want to use to sign the JWT.
4. Finally, call the `compact()` method to compact and sign, producing the final jws.

For example:

```java
String jws = Jwts.builder() // (1)

    .setSubject("Bob")      // (2) 

    .signWith(key)          // (3)
     
    .compact();             // (4)
```

<a name="jws-create-header"></a>
#### Header Parameters

A JWT Header provides metadata about the contents, format and cryptographic operations relevant to the JWT's Claims.

If you need to set one or more JWT header parameters, such as the `kid` 
[(Key ID) header parameter](https://tools.ietf.org/html/rfc7515#section-4.1.4), you can simply call
`JwtBuilder` `setHeaderParam` one or more times as needed:

```java
String jws = Jwts.builder()

    .setHeaderParam("kid", "myKeyId")
    
    // ... etc ...

```

Each time `setHeaderParam` is called, it simply appends the key-value pair to an internal `Header` instance, 
potentially overwriting any existing identically-named key/value pair.

**NOTE**: You do not need to set the `alg` or `zip` header parameters as JJWT will set them automatically
depending on the signature algorithm or compression algorithm used.

<a name="jws-create-header-instance"></a>
##### Header Instance

If you want to specify the entire header at once, you can use the `Jwts.header()` method and build up the header
paramters with it:

```java

Header header = Jwts.header();

populate(header); //implement me

String jws = Jwts.builder()

    .setHeader(header)
    
    // ... etc ...

```

**NOTE**: Calling `setHeader` will overwrite any existing header name/value pairs with the same names that might have 
already been set. In all cases however, JJWT will still set (and overwrite) any `alg` and `zip` headers regardless 
if those are in the specified `header` object or not.

<a name="jws-create-header-map"></a>
##### Header Map

If you want to specify the entire header at once and you don't want to use `Jwts.header()`, you can use `JwtBuilder` 
`setHeader(Map)` method instead:

```java

Map<String,Object> header = getMyHeaderMap(); //implement me

String jws = Jwts.builder()

    .setHeader(header)
    
    // ... etc ...

```


**NOTE**: Calling `setHeader` will overwrite any existing header name/value pairs with the same names that might have 
already been set. In all cases however, JJWT will still set (and overwrite) any `alg` and `zip` headers regardless 
if those are in the specified `header` object or not.

<a name="jws-create-claims"></a>
#### Claims

Claims are a JWT's 'body' and contain the information that the JWT creator wishes to present to the JWT recipient(s).

<a name="jws-create-claims-standard"></a>
##### Standard Claims

The `JwtBuilder` provides convenient setter methods for standard registered Claim names defined in the JWT 
specification.  They are:

* `setIssuer`: sets the [`iss` (Issuer) Claim](https://tools.ietf.org/html/rfc7519#section-4.1.1)
* `setSubject`: sets the [`sub` (Subject) Claim](https://tools.ietf.org/html/rfc7519#section-4.1.2)
* `setAudience`: sets the [`aud` (Audience) Claim](https://tools.ietf.org/html/rfc7519#section-4.1.3)
* `setExpiration`: sets the [`exp` (Expiration Time) Claim](https://tools.ietf.org/html/rfc7519#section-4.1.4)
* `setNotBefore`: sets the [`nbf` (Not Before) Claim](https://tools.ietf.org/html/rfc7519#section-4.1.5)
* `setIssuedAt`: sets the [`iat` (Issued At) Claim](https://tools.ietf.org/html/rfc7519#section-4.1.6)
* `setId`: sets the [`jti` (JWT ID) Claim](https://tools.ietf.org/html/rfc7519#section-4.1.7)

For example:

```java

String jws = Jwts.builder()

    .setIssuer("me")
    .setSubject("Bob")
    .setAudience("you")
    .setExpiration(expiration) //a java.util.Date
    .setNotBefore(notBefore) //a java.util.Date 
    .setIssuedAt(new Date()) // for example, now
    .setId(UUID.randomUUID()) //just an example id
    
    /// ... etc ...
```

<a name="jws-create-claims-custom"></a>
##### Custom Claims

If you need to set one or more custom claims that don't match the standard setter method claims shown above, you
can simply call `JwtBuilder` `claim` one or more times as needed:

```java
String jws = Jwts.builder()

    .claim("hello", "world")
    
    // ... etc ...

```

Each time `claim` is called, it simply appends the key-value pair to an internal `Claims` instance, potentially 
overwriting any existing identically-named key/value pair.

Obviously, you do not need to call `claim` for any [standard claim name](#jws-create-claims-standard) and it is 
recommended instead to call the standard respective setter method as this enhances readability.

<a name="jws-create-claims-instance"></a>
###### Claims Instance

If you want to specify all claims at once, you can use the `Jwts.claims()` method and build up the claims
with it:

```java

Claims claims = Jwts.claims();

populate(claims); //implement me

String jws = Jwts.builder()

    .setClaims(claims)
    
    // ... etc ...

```

**NOTE**: Calling `setClaims` will overwrite any existing claim name/value pairs with the same names that might have 
already been set.

<a name="jws-create-claims-map"></a>
###### Claims Map

If you want to specify all claims at once and you don't want to use `Jwts.claims()`, you can use `JwtBuilder` 
`setClaims(Map)` method instead:

```java

Map<String,Object> claims = getMyClaimsMap(); //implement me

String jws = Jwts.builder()

    .setClaims(claims)
    
    // ... etc ...

```

**NOTE**: Calling `setClaims` will overwrite any existing claim name/value pairs with the same names that might have 
already been set.

<a name="jws-create-key"></a>
#### Signing Key

It is recommended that you specify the signing key by calling call the `JwtBuilder`'s `signWith` method and let JJWT
determine the most secure algorithm allowed for the specified key.:

```java
String jws = Jwts.builder()

   // ... etc ...
   
   .signWith(key) // <---
   
   .compact();
```

For example, if you call `signWith` with a `SecretKey` that is 256 bits (32 bytes) long, it is not strong enough for
`HS384` or `HS512`, so JJWT will automatically sign the JWT using `HS256`.

When using `signWith` JJWT will also automatically set the required `alg` header with the associated algorithm 
identifier.

Similarly, if you called `signWith` with an RSA `PrivateKey` that was 4096 bits long, JJWT will use the `RS512`
algorithm and automatically set the `alg` header to `RS512`.

The same selection logic applies for Elliptic Curve `PrivateKey`s.

**NOTE: You cannot sign JWTs with `PublicKey`s as this is always insecure.** JJWT will reject any specified
`PublicKey` for signing with an `InvalidKeyException`.

<a name="jws-create-key-secret"></a>
##### SecretKey Formats

If you want to sign a JWS using HMAC-SHA algorithms and you have a secret key `String` or 
[encoded byte array](https://docs.oracle.com/javase/8/docs/api/java/security/Key.html#getEncoded--), you will need
to convert it into a `SecretKey` instance to use as the `signWith` method argument.

If your secret key is:

* An [encoded byte array](https://docs.oracle.com/javase/8/docs/api/java/security/Key.html#getEncoded--):
  ```java
  SecretKey key = Keys.hmacShaKeyFor(encodedKeyBytes);
  ```
* A Base64-encoded string:
  ```java
  SecretKey key = Keys.hmacShaKeyFor(Decoders.BASE64.decode(secretString));
  ```
* A Base64URL-encoded string:
  ```java
  SecretKey key = Keys.hmacShaKeyFor(Decoders.BASE64URL.decode(secretString));
  ```
* A raw (non-encoded) string (e.g. a password String):
  ```java
  SecretKey key = Keys.hmacShaKeyFor(secretString.getBytes(StandardCharsets.UTF_8));
  ```
  It is always incorrect to call `secretString.getBytes()` (without providing a charset).
  
  However, raw password strings like this, e.g. `correcthorsebatterystaple` should be avoided whenever possible 
  because they can inevitably result in weak or susceptible keys. Secure-random keys are almost always stronger. 
  If you are able, prefer creating a [new secure-random secret key](#jws-key-create-secret) instead.

<a name="jws-create-key-algoverride"></a>
##### SignatureAlgorithm Override

In some specific cases, you might want to override JJWT's default selected algorithm for a given key.

For example, if you have an RSA `PrivateKey` that is 2048 bits, JJWT would automatically choose the `RS256` algorithm.
If you wanted to use `RS384` or `RS512` instead, you could manually specify it with the overloaded `signWith` method
that accepts the `SignatureAlgorithm` as an additional parameter:

```java

   .signWith(privateKey, SignatureAlgorithm.RS512) // <---
   
   .compact();

```

This is allowed because the JWT specification allows any RSA algorithm strength for any RSA key >= 2048 bits.  JJWT just
prefers `RS512` for keys >= 4096 bits, followed by `RS384` for keys >= 3072 bits and finally `RS256` for keys >= 2048
bits.

**In all cases however, regardless of your chosen algorithms, JJWT will assert that the specified key is allowed to be 
used for that algorithm according to the JWT specification requirements.**

<a name="jws-create-compression"></a>
#### JWS Compression

If your JWT claims set is large (contains a lot of data), and you are certain that JJWT will also be the same library 
that reads/parses your JWS, you might want to compress the JWS to reduce its size.  Note that this is
*not* a standard feature for JWS and is not likely to be supported by other JWT libraries.

Please see the main [Compression](#compression) section to see how to compress and decompress JWTs.

<a name="jws-read"></a>
### Reading a JWS

You read (parse) a JWS as follows:

1. Use the `Jwts.parserBuilder()` method to create a `JwtParserBuilder` instance.  
2. Specify the `SecretKey` or asymmetric `PublicKey` you want to use to verify the JWS signature.<sup>1</sup>
3. Call the `build()` method on the `JwtParserBuilder` to return a thread-safe `JwtParser`.
4. Finally, call the `parseClaimsJws(String)` method with your jws `String`, producing the original JWS.
5. The entire call is wrapped in a try/catch block in case parsing or signature validation fails.  We'll cover
   exceptions and causes for failure later.

<sup>1. If you don't know which key to use at the time of parsing, you can look up the key using a `SigningKeyResolver` 
which [we'll cover later](#jws-read-key-resolver).</sup>

For example:

```java
Jws<Claims> jws;

try {
    jws = Jwts.parserBuilder()  // (1)
    .setSigningKey(key)         // (2)
    .build()                    // (3)
    .parseClaimsJws(jwsString); // (4)
    
    // we can safely trust the JWT
     
catch (JwtException ex) {       // (5)
    
    // we *cannot* use the JWT as intended by its creator
}
```

**NOTE: If you are expecting a JWS, always call `JwtParser`'s `parseClaimsJws` method** (and not one of the other similar methods 
available) as this guarantees the correct security model for parsing signed JWTs.

<a name="jws-read-key"></a>
#### Verification Key

The most important thing to do when reading a JWS is to specify the key to use to verify the JWS's
cryptographic signature.  If signature verification fails, the JWT cannot be safely trusted and should be 
discarded.

So which key do we use for verification?

* If the jws was signed with a `SecretKey`, the same `SecretKey` should be specified on the `JwtParserBuilder`.  For example:

  ```java
  Jwts.parserBuilder()
      
    .setSigningKey(secretKey) // <----
    
    .build()
    .parseClaimsJws(jwsString);
  ```
* If the jws was signed with a `PrivateKey`, that key's corresponding `PublicKey` (not the `PrivateKey`) should be 
  specified on the `JwtParserBuilder`.  For example:

  ```java
  Jwts.parserBuilder()
      
    .setSigningKey(publicKey) // <---- publicKey, not privateKey
    
    .build()
    .parseClaimsJws(jwsString);
  ```
  
But you might have noticed something - what if your application doesn't use just a single SecretKey or KeyPair? What
if JWSs can be created with different `SecretKey`s or public/private keys, or a combination of both?  How do you
know which key to specify if you can't inspect the JWT first?

In these cases, you can't call the `JwtParserBuilder`'s `setSigningKey` method with a single key - instead, you'll need
to use a `SigningKeyResolver`, covered next.

<a name="jws-read-key-resolver"></a>
##### Signing Key Resolver

If your application expects JWSs that can be signed with different keys, you won't call the `setSigningKey` method.
Instead, you'll need to implement the 
`SigningKeyResolver` interface and specify an instance on the `JwtParserBuilder` via the `setSigningKeyResolver` method.  
For example:

```java
SigningKeyResolver signingKeyResolver = getMySigningKeyResolver();

Jwts.parserBuilder()

    .setSigningKeyResolver(signingKeyResolver) // <----
    
    .build()
    .parseClaimsJws(jwsString);
```

You can simplify things a little by extending from the `SigningKeyResolverAdapter` and implementing the 
`resolveSigningKey(JwsHeader, Claims)` method.  For example:

```java
public class MySigningKeyResolver extends SigningKeyResolverAdapter {
    
    @Override
    public Key resolveSigningKey(JwsHeader jwsHeader, Claims claims) {
        // implement me
    }
}
```

The `JwtParser` will invoke the `resolveSigningKey` method after parsing the JWS JSON, but _before verifying the
jws signature_.  This allows you to inspect the `JwsHeader` and `Claims` arguments for any information that can
help you look up the `Key` to use for verifying _that specific jws_.  This is very powerful for applications
with more complex security models that might use different keys at different times or for different users or customers.

Which data might you inspect?

The JWT specification's supported way to do this is to set a `kid` (Key ID) field in the JWS header when the JWS is 
being created, for example:

```java

Key signingKey = getSigningKey();

String keyId = getKeyId(signingKey); //any mechanism you have to associate a key with an ID is fine

String jws = Jwts.builder()
    
    .setHeaderParam(JwsHeader.KEY_ID, keyId) // 1
    
    .signWith(signingKey)                    // 2
    
    .compact();
```

Then during parsing, your `SigningKeyResolver` can inspect the `JwsHeader` to get the `kid` and then use that value
to look up the key from somewhere, like a database.  For example:

```java
public class MySigningKeyResolver extends SigningKeyResolverAdapter {
    
    @Override
    public Key resolveSigningKey(JwsHeader jwsHeader, Claims claims) {
        
        //inspect the header or claims, lookup and return the signing key
        
        String keyId = jwsHeader.getKeyId(); //or any other field that you need to inspect
        
        Key key = lookupVerificationKey(keyId); //implement me
        
        return key;
    }
}
```

Note that inspecting the `jwsHeader.getKeyId()` is just the most common approach to look up a key - you could 
inspect any number of header fields or claims to determine how to lookup the verification key.  It is all based on 
how the JWS was created.

Finally remember that for HMAC algorithms, the returned verification key should be a `SecretKey`, and for asymmetric 
algorithms, the key returned should be a `PublicKey` (not a `PrivateKey`).

<a name="jws-read-claims"></a>
#### Claim Assertions

You can enforce that the JWS you are parsing conforms to expectations that you require and are important for your 
application.

For example, let's say that you require that the JWS you are parsing has a specific `sub` (subject) value,
otherwise you may not trust the token.  You can do that by using one of the various `require`* methods on the 
`JwtParserBuilder`:

```java
try {
    Jwts.parserBuilder().requireSubject("jsmith").setSigningKey(key).build().parseClaimsJws(s);
} catch(InvalidClaimException ice) {
    // the sub field was missing or did not have a 'jsmith' value
}
```

If it is important to react to a missing vs an incorrect value, instead of catching `InvalidClaimException`, 
you can catch either `MissingClaimException` or `IncorrectClaimException`:

```java
try {
    Jwts.parserBuilder().requireSubject("jsmith").setSigningKey(key).build().parseClaimsJws(s);
} catch(MissingClaimException mce) {
    // the parsed JWT did not have the sub field
} catch(IncorrectClaimException ice) {
    // the parsed JWT had a sub field, but its value was not equal to 'jsmith'
}
```

You can also require custom fields by using the `require(fieldName, requiredFieldValue)` method - for example:

```java
try {
    Jwts.parserBuilder().require("myfield", "myRequiredValue").setSigningKey(key).build().parseClaimsJws(s);
} catch(InvalidClaimException ice) {
    // the 'myfield' field was missing or did not have a 'myRequiredValue' value
}
```
(or, again, you could catch either `MissingClaimException` or `IncorrectClaimException` instead).

Please see the `JwtParserBuilder` class and/or JavaDoc for a full list of the various `require`* methods you may use for claims
assertions.

<a name="jws-read-clock"></a>
#### Accounting for Clock Skew

When parsing a JWT, you might find that `exp` or `nbf` claim assertions fail (throw exceptions) because the clock on 
the parsing machine is not perfectly in sync with the clock on the machine that created the JWT.  This can cause 
obvious problems since `exp` and `nbf` are time-based assertions, and clock times need to be reliably in sync for shared
assertions.

You can account for these differences (usually no more than a few minutes) when parsing using the `JwtParserBuilder`'s
 `setAllowedClockSkewSeconds`. For example:

```java
long seconds = 3 * 60; //3 minutes

Jwts.parserBuilder()
    
    .setAllowedClockSkewSeconds(seconds) // <----
    
    // ... etc ...
    .build()
    .parseClaimsJws(jwt);
```
This ensures that clock differences between the machines can be ignored. Two or three minutes should be more than 
enough; it would be fairly strange if a production machine's clock was more than 5 minutes difference from most 
atomic clocks around the world.

<a name="jws-read-clock-custom"></a>
##### Custom Clock Support

If the above `setAllowedClockSkewSeconds` isn't sufficient for your needs, the timestamps created
during parsing for timestamp comparisons can be obtained via a custom time source.  Call the `JwtParserBuilder`'s `setClock`
 method with an implementation of the `io.jsonwebtoken.Clock` interface.  For example:
 
 ```java
Clock clock = new MyClock();

Jwts.parserBuilder().setClock(myClock) //... etc ...
``` 

The `JwtParser`'s default `Clock` implementation simply returns `new Date()` to reflect the time when parsing occurs, 
as most would expect.  However, supplying your own clock could be useful, especially when writing test cases to 
guarantee deterministic behavior.

<a name="jws-read-decompression"></a>
#### JWS Decompression

If you used JJWT to compress a JWS and you used a custom compression algorithm, you will need to tell the `JwtParserBuilder`
how to resolve your `CompressionCodec` to decompress the JWT.

Please see the [Compression](#compression) section below to see how to decompress JWTs during parsing.

<!-- TODO: ## Encrypted JWTs -->

<a name="compression"></a>
## Compression

**The JWT specification only standardizes this feature for JWEs (Encrypted JWTs) and not JWSs (Signed JWTs), however
JJWT supports both**.  If you are positive that a JWS you create with JJWT will _also_ be parsed with JJWT, you 
can use this feature with JWSs, otherwise it is best to only use it for JWEs.  

If a JWT's Claims set is sufficiently large - that is, it contains a lot of name/value pairs, or individual values are 
very large or verbose - you can reduce the size of the created JWS by compressing the claims body.

This might be important to you if the resulting JWS is used in a URL for example, since URLs are best kept under 
4096 characters due to browser, user mail agent, or HTTP gateway compatibility issues.  Smaller JWTs also help reduce 
bandwidth utilization, which may or may not be important depending on your application's volume or needs.

If you want to compress your JWT, you can use the `JwtBuilder`'s  `compressWith(CompressionAlgorithm)` method.  For 
example:

```java
   Jwts.builder()
   
   .compressWith(CompressionCodecs.DEFLATE) // or CompressionCodecs.GZIP
   
   // .. etc ...
```

If you use the `DEFLATE` or `GZIP` Compression Codecs - that's it, you're done.  You don't have to do anything during 
parsing or configure the `JwtParser` for compression - JJWT will automatically decompress the body as expected.

<a name="compression-custom"></a>
### Custom Compression Codec

If however, you used your own custom compression codec when creating the JWT (via `JwtBuilder` `compressWith`), then
you need to supply the codec to the `JwtParserBuilder` using the `setCompressionCodecResolver` method.  For example:

```java
CompressionCodecResolver ccr = new MyCompressionCodecResolver();

Jwts.parserBuilder()

    .setCompressionCodecResolver(ccr) // <----
    
    // .. etc ...
```

Typically a `CompressionCodecResolver` implementation will inspect the `zip` header to find out what algorithm was
used and then return a codec instance that supports that algorithm.  For example:

```java
public class MyCompressionCodecResolver implements CompressionCodecResolver {
        
    @Override
    public CompressionCodec resolveCompressionCodec(Header header) throws CompressionException {
        
        String alg = header.getCompressionAlgorithm();
            
        CompressionCodec codec = getCompressionCodec(alg); //implement me
            
        return codec;
    }
}
```

<a name="json"></a>
## JSON Support

A `JwtBuilder` will serialize the `Header` and `Claims` maps (and potentially any Java objects they 
contain) to JSON with a `Serializer<Map<String, ?>>` instance.  Similarly, a `JwtParser` will 
deserialize JSON into the `Header` and `Claims` using a `Deserializer<Map<String, ?>>` instance.

If you don't explicitly configure a `JwtBuilder`'s `Serializer` or a `JwtParserBuilder`'s `Deserializer`, JJWT will 
automatically attempt to discover and use the following JSON implementations if found in the runtime classpath.  
They are checked in order, and the first one found is used:

1. Jackson: This will automatically be used if you specify `io.jsonwebtoken:jjwt-jackson` as a project runtime 
   dependency.  Jackson supports POJOs as claims with full marshaling/unmarshaling as necessary.
   
2. Gson: This will automatically be used if you specify `io.jsonwebtoken:jjwt-gson` as a project runtime dependency.
   Gson also supports POJOs as claims with full marshaling/unmarshaling as necessary. 
   
3. JSON-Java (`org.json`): This will be used automatically if you specify `io.jsonwebtoken:jjwt-orgjson` as a 
   project runtime dependency.
   
   **NOTE:** `org.json` APIs are natively enabled in Android environments so this is the recommended JSON processor for 
   Android applications _unless_ you want to use POJOs as claims.  The `org.json` library supports simple 
   Object-to-JSON marshaling, but it *does not* support JSON-to-Object unmarshalling.

**If you want to use POJOs as claim values, use either the `io.jsonwebtoken:jjwt-jackson` or 
`io.jsonwebtoken:jjwt-gson` dependency** (or implement your own Serializer and Deserializer if desired). **But beware**, 
Jackson will force a sizable (> 1 MB) dependency to an Android application thus increasing the app download size for 
mobile users.

<a name="json-custom"></a>
### Custom JSON Processor

If you don't want to use JJWT's runtime dependency approach, or just want to customize how JSON serialization and 
deserialization works, you can implement the `Serializer` and `Deserializer` interfaces and specify instances of
them on the `JwtBuilder` and `JwtParserBuilder` respectively.  For example:

When creating a JWT:

```java
Serializer<Map<String,?>> serializer = getMySerializer(); //implement me

Jwts.builder()

    .serializeToJsonWith(serializer)
    
    // ... etc ...
```

When reading a JWT:

```java
Deserializer<Map<String,?>> deserializer = getMyDeserializer(); //implement me

Jwts.parserBuilder()

    .deserializeJsonWith(deserializer)
    
    // ... etc ...
```

<a name="json-jackson"></a>
### Jackson JSON Processor

If you want to use Jackson for JSON processing, just including the `io.jsonwebtoken:jjwt-jackson` dependency as a
runtime dependency is all that is necessary in most projects, since Gradle and Maven will automatically pull in
the necessary Jackson dependencies as well.

After including this dependency, JJWT will automatically find the Jackson implementation on the runtime classpath and 
use it internally for JSON parsing.  There is nothing else you need to do - JJWT will automatically create a new
Jackson ObjectMapper for its needs as required.

However, if you have an application-wide Jackson `ObjectMapper` (as is typically recommended for most applications), 
you can configure JJWT to use your own `ObjectMapper` instead.

You do this by declaring the `io.jsonwebtoken:jjwt-jackson` dependency with **compile** scope (not runtime 
scope which is the typical JJWT default).  That is:

**Maven**

```xml
<dependency>
    <groupId>io.jsonwebtoken</groupId>
    <artifactId>jjwt-jackson</artifactId>
    <version>0.11.3</version>
    <scope>compile</scope> <!-- Not runtime -->
</dependency>
```

**Gradle or Android**

```groovy
dependencies {
<<<<<<< HEAD
    implementation 'io.jsonwebtoken:jjwt-jackson:0.11.2'
=======
    compile 'io.jsonwebtoken:jjwt-jackson:0.11.3'
>>>>>>> 0905bae2
}
```

And then you can specify the `JacksonSerializer` using your own `ObjectMapper` on the `JwtBuilder`:

```java
ObjectMapper objectMapper = getMyObjectMapper(); //implement me

String jws = Jwts.builder()

    .serializeToJsonWith(new JacksonSerializer(objectMapper))
    
    // ... etc ...
```

and the `JacksonDeserializer` using your `ObjectMapper` on the `JwtParserBuilder`:

```java
ObjectMapper objectMapper = getMyObjectMapper(); //implement me

Jwts.parserBuilder()

    .deserializeJsonWith(new JacksonDeserializer(objectMapper))
    
    // ... etc ...
```

<a name="json-jackson-custom-types"></a>
#### Parsing of Custom Claim Types

By default JJWT will only convert simple claim types: String, Date, Long, Integer, Short and Byte.  If you need to deserialize other types you can configure the `JacksonDeserializer` by passing a `Map` of claim names to types in through a constructor. For example:

```java
new JacksonDeserializer(Maps.of("user", User.class).build())
```

This would trigger the value in the `user` claim to be deserialized into the custom type of `User`.  Given the claims body of:

```json
{
    "issuer": "https://example.com/issuer",
    "user": {
      "firstName": "Jill",
      "lastName": "Coder"
    }
}
```

The `User` object could be retrieved from the `user` claim with the following code:

```java
Jwts.parserBuilder()

    .deserializeJsonWith(new JacksonDeserializer(Maps.of("user", User.class).build())) // <-----

    .build()

    .parseClaimsJwt(aJwtString)

    .getBody()
    
    .get("user", User.class) // <-----
```

**NOTE:** Using this constructor is mutually exclusive with the `JacksonDeserializer(ObjectMapper)` constructor 
[described above](#json-jackson). This is because JJWT configures an `ObjectMapper` directly and could have negative 
consequences for a shared `ObjectMapper` instance. This should work for most applications, if you need a more advanced 
parsing options, [configure the mapper directly](#json-jackson).

<a name="json-gson"></a>
### Gson JSON Processor

If you want to use Gson for JSON processing, just including the `io.jsonwebtoken:jjwt-gson` dependency as a
runtime dependency is all that is necessary in most projects, since Gradle and Maven will automatically pull in
the necessary Gson dependencies as well.

After including this dependency, JJWT will automatically find the Gson implementation on the runtime classpath and 
use it internally for JSON parsing.  There is nothing else you need to do - just declaring the dependency is 
all that is required, no code or config is necessary.

If you're curious, JJWT will automatically create an internal default Gson instance for its own needs as follows:

```java
new GsonBuilder().disableHtmlEscaping().create();
```

However, if you prefer to use a different Gson instance instead of JJWT's default, you can configure JJWT to use your 
own. 

You do this by declaring the `io.jsonwebtoken:jjwt-gson` dependency with **compile** scope (not runtime 
scope which is the typical JJWT default).  That is:

**Maven**

```xml
<dependency>
    <groupId>io.jsonwebtoken</groupId>
    <artifactId>jjwt-gson</artifactId>
    <version>0.11.3</version>
    <scope>compile</scope> <!-- Not runtime -->
</dependency>
```

**Gradle or Android**

```groovy
dependencies {
<<<<<<< HEAD
    implementation 'io.jsonwebtoken:jjwt-gson:0.11.2'
=======
    compile 'io.jsonwebtoken:jjwt-gson:0.11.3'
>>>>>>> 0905bae2
}
```

And then you can specify the `GsonSerializer` using your own `Gson` instance on the `JwtBuilder`:

```java

Gson gson = getGson(); //implement me

String jws = Jwts.builder()

    .serializeToJsonWith(new GsonSerializer(gson))
    
    // ... etc ...
```

and the `GsonDeserializer` using your `Gson` instance on the `JwtParser`:

```java
Gson gson = getGson(); //implement me

Jwts.parser()

    .deserializeJsonWith(new GsonDeserializer(gson))
    
    // ... etc ...
```

<a name="base64"></a>
## Base64 Support

JJWT uses a very fast pure-Java [Base64](https://tools.ietf.org/html/rfc4648) codec for Base64 and 
Base64Url encoding and decoding that is guaranteed to work deterministically in all JDK and Android environments.

You can access JJWT's encoders and decoders using the `io.jsonwebtoken.io.Encoders` and `io.jsonwebtoken.io.Decoders` 
utility classes.

`io.jsonwebtoken.io.Encoders`:

* `BASE64` is an RFC 4648 [Base64](https://tools.ietf.org/html/rfc4648#section-4) encoder
* `BASE64URL` is an RFC 4648 [Base64URL](https://tools.ietf.org/html/rfc4648#section-5) encoder

`io.jsonwebtoken.io.Decoders`:

* `BASE64` is an RFC 4648 [Base64](https://tools.ietf.org/html/rfc4648#section-4) decoder
* `BASE64URL` is an RFC 4648 [Base64URL](https://tools.ietf.org/html/rfc4648#section-5) decoder

<a name="base64-security"></a>
### Understanding Base64 in Security Contexts

All cryptographic operations, like encryption and message digest calculations, result in binary data - raw byte arrays.

Because raw byte arrays cannot be represented natively in JSON, the JWT
specifications employ the Base64URL encoding scheme to represent these raw byte values in JSON documents or compound 
structures like a JWT.

This means that the Base64 and Base64URL algorithms take a raw byte array and converts the bytes into a string suitable 
to use in text documents and protocols like HTTP.  These algorithms can also convert these strings back
into the original raw byte arrays for decryption or signature verification as necessary.

That's nice and convenient, but there are two very important properties of Base64 (and Base64URL) text strings that 
are critical to remember when they are used in security scenarios like with JWTs:

* [Base64 is not encryption](#base64-not-encryption)
* [Changing Base64 characters](#base64-changing-characters) **does not automatically invalidate data**.

<a name="base64-not-encryption"></a>
#### Base64 is not encryption
 
Base64-encoded text is _not_ encrypted. 

While a byte array representation can be converted to text with the Base64 algorithms, 
anyone in the world can take Base64-encoded text, decode it with any standard Base64 decoder, and obtain the 
underlying raw byte array data.  No key or secret is required to decode Base64 text - anyone can do it.

Based on this, when encoding sensitive byte data with Base64 - like a shared or private key - **the resulting
string NOT is safe to expose publicly**.

A base64-encoded key is still sensitive information and must
be kept as secret and as safe as the original thing you got the bytes from (e.g. a Java `PrivateKey` or `SecretKey` 
instance).

After Base64-encoding data into a string, it is possible to then encrypt the string to keep it safe from prying 
eyes if desired, but this is different.  Encryption is not encoding.  They are separate concepts.

<a name="base64-changing-characters"></a>
#### Changing Base64 Characters

In an effort to see if signatures or encryption is truly validated correctly, some try to edit a JWT
string - particularly the Base64-encoded signature part - to see if the edited string fails security validations.

This conceptually makes sense: change the signature string, you would assume that signature validation would fail.

_But this doesn't always work. Changing base64 characters is an invalid test_.

Why?

Because of the way the Base64 algorithm works, there are multiple Base64 strings that can represent the same raw byte 
array.

Going into the details of the Base64 algorithm is out of scope for this documentation, but there are many good 
Stackoverflow [answers](https://stackoverflow.com/questions/33663113/multiple-strings-base64-decoded-to-same-byte-array?noredirect=1&lq=1)
and [JJWT issue comments](https://github.com/jwtk/jjwt/issues/211#issuecomment-283076269) that explain this in detail.  
Here's one [good answer](https://stackoverflow.com/questions/29941270/why-do-base64-decode-produce-same-byte-array-for-different-strings):

> Remember that Base64 encodes each 8 bit entity into 6 bit chars. The resulting string then needs exactly 
> 11 * 8 / 6 bytes, or 14 2/3 chars. But you can't write partial characters. Only the first 4 bits (or 2/3 of the 
> last char) are significant. The last two bits are not decoded. Thus all of:
>
>     dGVzdCBzdHJpbmo
>     dGVzdCBzdHJpbmp
>     dGVzdCBzdHJpbmq
>     dGVzdCBzdHJpbmr
> All decode to the same 11 bytes (116, 101, 115, 116, 32, 115, 116, 114, 105, 110, 106).

As you can see by the above 4 examples, they all decode to the same exact 11 bytes.  So just changing one or two
characters at the end of a Base64 string may not work and can often result in an invalid test.

<a name="base64-invalid-characters"></a>
##### Adding Invalid Characters

JJWT's default Base64/Base64URL decoders automatically ignore illegal Base64 characters located in the beginning and 
end of an encoded string. Therefore prepending or appending invalid characters like `{` or `]` or similar will also 
not fail JJWT's signature checks either.  Why?

Because such edits - whether changing a trailing character or two, or appending invalid characters - do not actually 
change the _real_ signature, which in cryptographic contexts, is always a byte array. Instead, tests like these 
change a text encoding of the byte array, and as we covered above, they are different things.

So JJWT 'cares' more about the real byte array and less about its text encoding because that is what actually matters
in cryptographic operations.  In this sense, JJWT follows the [Robustness Principle](https://en.wikipedia.org/wiki/Robustness_principle)
in being _slightly_ lenient on what is accepted per the rules of Base64, but if anything in the real underlying 
byte array is changed, then yes, JJWT's cryptographic assertions will definitely fail.

To help understand JJWT's approach, we have to remember why signatures exist. From our documentation above on 
[signing JWTs](#jws):

> * guarantees it was created by someone we know (it is authentic), as well as
> * guarantees that no-one has manipulated or changed it after it was created (its integrity is maintained).

Just prepending or appending invalid text to try to 'trick' the algorithm doesn't change the integrity of the 
underlying claims or signature byte arrays, nor the authenticity of the claims byte array, because those byte 
arrays are still obtained intact.

Please see [JJWT Issue #518](https://github.com/jwtk/jjwt/issues/518) and its referenced issues and links for more 
information.

<a name="base64-custom"></a>
### Custom Base64

If for some reason you want to specify your own Base64Url encoder and decoder, you can use the `JwtBuilder`
`base64UrlEncodeWith` method to set the encoder:

```java
Encoder<byte[], String> base64UrlEncoder = getMyBase64UrlEncoder(); //implement me

String jws = Jwts.builder()

    .base64UrlEncodeWith(base64UrlEncoder)
    
    // ... etc ...
```

and the `JwtParserBuilder`'s `base64UrlDecodeWith` method to set the decoder:

```java
Decoder<String, byte[]> base64UrlDecoder = getMyBase64UrlDecoder(); //implement me

Jwts.parserBuilder()

    .base64UrlDecodeWith(base64UrlEncoder)
    
    // ... etc ...
```

## Learn More

- [JSON Web Token for Java and Android](https://stormpath.com/blog/jjwt-how-it-works-why/)
- [How to Create and Verify JWTs in Java](https://stormpath.com/blog/jwt-java-create-verify/)
- [Where to Store Your JWTs - Cookies vs HTML5 Web Storage](https://stormpath.com/blog/where-to-store-your-jwts-cookies-vs-html5-web-storage/)
- [Use JWT the Right Way!](https://stormpath.com/blog/jwt-the-right-way/)
- [Token Authentication for Java Applications](https://stormpath.com/blog/token-auth-for-java/)
- [JJWT Changelog](CHANGELOG.md)

## Author

Maintained by Les Hazlewood &amp; the community :heart:

<a name="license"></a>
## License

This project is open-source via the [Apache 2.0 License](http://www.apache.org/licenses/LICENSE-2.0).<|MERGE_RESOLUTION|>--- conflicted
+++ resolved
@@ -295,16 +295,11 @@
 
 ```groovy
 dependencies {
-<<<<<<< HEAD
-    implementation 'io.jsonwebtoken:jjwt-api:0.11.2'
-    runtimeOnly 'io.jsonwebtoken:jjwt-impl:0.11.2',
-=======
     compile 'io.jsonwebtoken:jjwt-api:0.11.3'
     runtime 'io.jsonwebtoken:jjwt-impl:0.11.3',
->>>>>>> 0905bae2
-            // Uncomment the next line if you want to use RSASSA-PSS (PS256, PS384, PS512) algorithms:
-            //'org.bouncycastle:bcprov-jdk15on:1.60',
-            'io.jsonwebtoken:jjwt-jackson:0.11.3' // or 'io.jsonwebtoken:jjwt-gson:0.11.3' for gson
+    // Uncomment the next line if you want to use RSASSA-PSS (PS256, PS384, PS512) algorithms:
+    //'org.bouncycastle:bcprov-jdk15on:1.60',
+    'io.jsonwebtoken:jjwt-jackson:0.11.3' // or 'io.jsonwebtoken:jjwt-gson:0.11.3' for gson
 }
 ```
 
@@ -1342,11 +1337,7 @@
 
 ```groovy
 dependencies {
-<<<<<<< HEAD
-    implementation 'io.jsonwebtoken:jjwt-jackson:0.11.2'
-=======
-    compile 'io.jsonwebtoken:jjwt-jackson:0.11.3'
->>>>>>> 0905bae2
+    implementation 'io.jsonwebtoken:jjwt-jackson:0.11.3'
 }
 ```
 
@@ -1454,11 +1445,7 @@
 
 ```groovy
 dependencies {
-<<<<<<< HEAD
-    implementation 'io.jsonwebtoken:jjwt-gson:0.11.2'
-=======
-    compile 'io.jsonwebtoken:jjwt-gson:0.11.3'
->>>>>>> 0905bae2
+    implementation 'io.jsonwebtoken:jjwt-gson:0.11.3'
 }
 ```
 
